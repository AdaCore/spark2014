--- conflicted
+++ resolved
@@ -3531,8 +3531,6 @@
 
                else
                   Res := RAC_Expr (Expression (N), Entity (Subtype_Mark (N)));
-<<<<<<< HEAD
-=======
 
                   --  Convert to the expected floating-point type
                   if Has_Floating_Point_Type (Ty)
@@ -3551,7 +3549,6 @@
                         Res := Real_Value (Conv_Real (Value_Real (Res), K), N);
                      end;
                   end if;
->>>>>>> fb95859f
                end if;
             end;
 
