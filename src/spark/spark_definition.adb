------------------------------------------------------------------------------
--                                                                          --
--                            GNAT2WHY COMPONENTS                           --
--                                                                          --
--                      S P A R K _ D E F I N I T I O N                     --
--                                                                          --
--                                 B o d y                                  --
--                                                                          --
--                     Copyright (C) 2011-2020, AdaCore                     --
--                Copyright (C) 2016-2020, Altran UK Limited                --
--                                                                          --
-- gnat2why is  free  software;  you can redistribute  it and/or  modify it --
-- under terms of the  GNU General Public License as published  by the Free --
-- Software  Foundation;  either version 3,  or (at your option)  any later --
-- version.  gnat2why is distributed  in the hope that  it will be  useful, --
-- but WITHOUT ANY WARRANTY; without even the implied warranty of  MERCHAN- --
-- TABILITY or FITNESS FOR A PARTICULAR PURPOSE. See the GNU General Public --
-- License for  more details.  You should have  received  a copy of the GNU --
-- General  Public License  distributed with  gnat2why;  see file COPYING3. --
-- If not,  go to  http://www.gnu.org/licenses  for a complete  copy of the --
-- license.                                                                 --
--                                                                          --
-- gnat2why is maintained by AdaCore (http://www.adacore.com)               --
--                                                                          --
------------------------------------------------------------------------------

with Ada.Strings.Unbounded;           use Ada.Strings.Unbounded;
with Ada.Text_IO;
with Aspects;                         use Aspects;
with Assumption_Types;                use Assumption_Types;
with Common_Iterators;                use Common_Iterators;
with Debug;                           use Debug;
with Elists;                          use Elists;
with Errout;                          use Errout;
with Exp_Util;                        use Exp_Util;
with Flow_Utility;                    use Flow_Utility;
with Flow_Utility.Initialization;     use Flow_Utility.Initialization;
with Gnat2Why_Args;
with Lib;                             use Lib;
with Namet;                           use Namet;
with Nlists;                          use Nlists;
with Nmake;
with Opt;                             use Opt;
with Rtsfind;                         use Rtsfind;
with Sem_Aux;                         use Sem_Aux;
with Sem_Disp;
with Sem_Eval;                        use Sem_Eval;
with Sem_Prag;                        use Sem_Prag;
with Snames;                          use Snames;
with SPARK_Util;                      use SPARK_Util;
with SPARK_Definition.Annotate;       use SPARK_Definition.Annotate;
with SPARK_Definition.Violations;     use SPARK_Definition.Violations;
with SPARK_Util.External_Axioms;      use SPARK_Util.External_Axioms;
with SPARK_Util.Hardcoded;            use SPARK_Util.Hardcoded;
with SPARK_Util.Subprograms;          use SPARK_Util.Subprograms;
with SPARK_Util.Types;                use SPARK_Util.Types;
with Stand;                           use Stand;
with String_Utils;                    use String_Utils;
with Tbuild;
with Uintp;                           use Uintp;
with Urealp;                          use Urealp;

package body SPARK_Definition is

   -----------------------------------------
   -- Marking of Entities in SPARK or Not --
   -----------------------------------------

   --  This pass detects which entities are in SPARK and which are not, based
   --  on the presence of SPARK_Mode pragmas in the source, and the violations
   --  of SPARK restrictions. Entities that are not in SPARK may still be
   --  translated in Why, although differently than entities in SPARK
   --  (variables not in SPARK are still declared in case they appear in Global
   --  contracts).

   --  As definitions of entities may be recursive, this pass follows
   --  references to entities not yet marked to decide whether they are in
   --  SPARK or not. We remember which entities are being marked, to avoid
   --  looping. So an entity may be marked at the point where it is declared,
   --  or at some previous point, because it was referenced from another
   --  entity. (This is specially needed for Itypes and class-wide types, which
   --  may not have an explicit declaration, or one that is attached to the
   --  AST.)

   --  Any violation of SPARK rules results in the current toplevel subprogram
   --  (unit subprogram, or subprogram only contained in packages all the
   --  way to the unit level) to be not in SPARK, as well as everything it
   --  defines locally.

   --  An error is raised if an entity that has a corresponding SPARK_Mode
   --  pragma of On is determined to be not in SPARK.

   --  Each entity is added to the list of entities Entity_List. The
   --  translation will depend on the status (in SPARK or not) of each entity,
   --  and on where the entity is declared (in the current unit or not).

   --  A subprogram spec can be in SPARK even if its body is not in SPARK.

   --  Except for private types and deferred constants, a unique entity is used
   --  for multiple views of the same entity. For example, the entity attached
   --  to a subprogram body or a body stub is not used.

   --  Private types are always in SPARK (except currently record (sub)type
   --  with private part), even if the underlying type is not in SPARK. This
   --  allows operations which do not depend on the underlying type to be in
   --  SPARK, which is the case in client code that does not have access to the
   --  underlying type. Since only the partial view of a private type is used
   --  in the AST (except at the point of declaration of the full view), even
   --  when visibility over the full view is needed, the nodes that need this
   --  full view are treated specially, so that they are in SPARK only if the
   --  most underlying type is in SPARK. This most underlying type is the last
   --  type obtained by taking:
   --  . for a private type, its underlying type
   --  . for a record subtype, its base type
   --  . for any other type, the type itself
   --  until reaching a non-private type that is not a record subtype.

   --  Partial views of deferred constants may be in SPARK even if their full
   --  view is not in SPARK. This is the case if the type of the constant is
   --  in SPARK, while its initializing expression is not.

   -------------------------------------
   -- Adding Entities for Translation --
   -------------------------------------

   Inside_Actions : Boolean := False;
   --  Set to True when traversing actions (statements introduced by the
   --  compiler inside expressions), which require a special translation.
   --  Those entities are stored in Actions_Entity_Set.

   --  There are two possibilities when marking an entity, depending on whether
   --  this is in the context of a toplevel subprogram body or not. In the
   --  first case, violations are directly attached to the toplevel subprogram
   --  entity, and local entities are added or not as a whole, after the
   --  subprogram body has been fully marked. In the second case, violations
   --  are attached to the entity itself, which is directly added to the lists
   --  for translation after marking.

   function SPARK_Pragma_Of_Entity (E : Entity_Id) return Node_Id;
   --  Return SPARK_Pragma that applies to entity E. This function is basically
   --  the same as Einfo.SPARK_Pragma, but it is more general because it will
   --  work for any entity.
   --
   --  SPARK_Pragma cannot be directly specified for types nor declare blocks
   --  but comes from the most immediate scope where pragma SPARK_Mode can be
   --  attached. Then, for SPARK_Pragma coming from package entity (either body
   --  or spec) it may be the pragma given for private/statements section.

   Entity_List : Node_Lists.List;
   --  List of entities that should be translated to Why3. This list contains
   --  non-package entities in SPARK and packages with explicit SPARK_Mode =>
   --  On. VCs should be generated only for entities in the current unit. Each
   --  entity may be attached to a declaration or not (for Itypes).

   Entity_Set : Hashed_Node_Sets.Set;
   --  Set of all entities marked so far. It contains entities from both the
   --  current compilation unit and other units.

   Entities_In_SPARK : Hashed_Node_Sets.Set;
   --  Entities in SPARK. An entity is added to this set if, after marking,
   --  no violations where attached to the corresponding scope. Standard
   --  entities are individually added to this set.

   Bodies_In_SPARK : Hashed_Node_Sets.Set;
   --  Unique defining entities whose body is marked in SPARK; for kinds of
   --  entities in this set see the contract of Entity_Body_In_SPARK.

   Bodies_Compatible_With_SPARK : Hashed_Node_Sets.Set;
   --  Unique defining entities for expression functions whose body does not
   --  contain SPARK violations. Entities that are in this set and not in
   --  Bodies_In_SPARK are expression functions that are compatible with
   --  SPARK and subject to SPARK_Mode of Auto. Thus, their body should not
   --  be analyzed for AoRTE, but it can be used as implicit postcondition
   --  for analyzing calls to the function. This ensures that GNATprove treats
   --  similarly a subprogram with an explicit postcondition and an expression
   --  function with an implicit postcondition when they are subject to
   --  SPARK_Mode of Auto.

   Full_Views_Not_In_SPARK : Node_Sets.Set;
   --  Registers type entities in SPARK whose full view was declared in a
   --  private part with SPARK_Mode => Off or a subtype or derived type of such
   --  an entity.

   Delayed_Type_Aspects : Node_Maps.Map;
   --  Stores subprograms from aspects of types whose analysis should be
   --  delayed until the end of the analysis and maps them either to their
   --  SPARK_Mode entity if there is one or to their type entity in discovery
   --  mode.

   Access_To_Incomplete_Types : Node_Lists.List;
   --  Stores access types designating incomplete types. We cannot mark
   --  them when they are encountered as it might pull entities in an
   --  inappropiate order. We mark them at the end and raise an error if they
   --  are not in SPARK.

   Access_To_Incomplete_Views : Node_Maps.Map;
   --  Links full views of incomplete types to an access type designating the
   --  incomplete type.

   Loop_Entity_Set : Hashed_Node_Sets.Set;
   --  Set of entities defined in loops before the invariant, which may require
   --  a special translation. See gnat2why.ads for details.

   Actions_Entity_Set : Hashed_Node_Sets.Set;
   --  Set of entities defined in actions which require a special translation.
   --  See gnat2why.ads for details.

   Annot_Pkg_Seen : Hashed_Node_Sets.Set;
   --  Set of package entities that have already been processed to look for
   --  pragma Annotate.

   Marking_Queue : Node_Lists.List;
   --  This queue is used to store entities for marking, in the case where
   --  calling Mark_Entity directly would not be appropriate, e.g. for
   --  primitive operations of a tagged type.

   Goto_Labels : Node_Sets.Set;
   --  Goto labels encountered during marking

   Raise_Exprs_From_Pre : Node_Sets.Set;
   --  Store raise expressions occuring in preconditions

   Relaxed_Init : Node_To_Bool_Maps.Map;
   --  Map representative types which can be parts of objects with relaxed
   --  initialization to a flag which is true if the type has relaxed
   --  initialization itself.

   function Entity_In_SPARK (E : Entity_Id) return Boolean
     renames Entities_In_SPARK.Contains;

   function Entity_Marked (E : Entity_Id) return Boolean
     renames Entity_Set.Contains;

   function Entity_Body_In_SPARK (E : Entity_Id) return Boolean
     renames Bodies_In_SPARK.Contains;

   function Entity_Body_Compatible_With_SPARK (E : Entity_Id) return Boolean
     renames Bodies_Compatible_With_SPARK.Contains;

   function Full_View_Not_In_SPARK (E : Entity_Id) return Boolean
     renames Full_Views_Not_In_SPARK.Contains;

   function Has_Incomplete_Access (E : Entity_Id) return Boolean is
     (Access_To_Incomplete_Views.Contains (Retysp (E)));

   function Get_Incomplete_Access (E : Entity_Id) return Entity_Id is
     (Access_To_Incomplete_Views.Element (Retysp (E)));

   function Raise_Occurs_In_Pre (N : Node_Id) return Boolean renames
     Raise_Exprs_From_Pre.Contains;

   function Is_Loop_Entity (E : Entity_Id) return Boolean
     renames Loop_Entity_Set.Contains;

   function Is_Actions_Entity (E : Entity_Id) return Boolean
     renames Actions_Entity_Set.Contains;

   procedure Discard_Underlying_Type (T : Entity_Id);
   --  Mark T's underlying type as seen and store T as its partial view

   function Decl_Starts_Pragma_Annotate_Range (N : Node_Id) return Boolean is
     (Comes_From_Source (N)
      or else (Is_Rewrite_Substitution (N)
               and then Comes_From_Source (Original_Node (N))));
   --  When scanning a list of statements or declarations to decide the range
   --  of application of a pragma Annotate, some statements starts a new range
   --  for pragma to apply. If the declaration does not come from source, we
   --  consider it to be part of the preceding one as far as pragma Annotate
   --  is concerned. The exception to this rule are expression functions, and
   --  assertions which are rewritten by the front-end into pragma Check.

   procedure Queue_For_Marking (E : Entity_Id);
   --  Register E for marking at a later stage

   function Has_Deep_Subcomponents_With_Predicates
     (E : Entity_Id) return Boolean
     with Pre => Is_Type (E);
   --  Return true if E has subcomponents of a deep type which are subjected
   --  to a subtype predicate.

   procedure Check_Source_Of_Borrow_Or_Observe (Expr : Node_Id) with
     Post => (if not Violation_Detected
              then Is_Path_Expression (Expr)
                and then Present (Get_Root_Object (Expr)));
   --  Check that a borrow has a valid source (stand-alone object or call to a
   --  traversal function).

   ------------------------------
   -- Body_Statements_In_SPARK --
   ------------------------------

   function Body_Statements_In_SPARK (E : Entity_Id) return Boolean is
      Prag : constant Node_Id :=
        SPARK_Aux_Pragma (Defining_Entity (Package_Body (E)));
   begin
      return
        (if Present (Prag)
         then Get_SPARK_Mode_From_Annotation (Prag) /= Off);
   end Body_Statements_In_SPARK;

   --------------------------
   -- Entity_Spec_In_SPARK --
   --------------------------

   function Entity_Spec_In_SPARK (E : Entity_Id) return Boolean is
      Prag : constant Node_Id := SPARK_Pragma (E);

   begin
      return
        Present (Prag) and then
        Get_SPARK_Mode_From_Annotation (Prag) = Opt.On;
   end Entity_Spec_In_SPARK;

   ---------------------------
   -- Private_Spec_In_SPARK --
   ---------------------------

   function Private_Spec_In_SPARK (E : Entity_Id) return Boolean is
   begin
      return
        Entity_Spec_In_SPARK (E) and then
        Get_SPARK_Mode_From_Annotation (SPARK_Aux_Pragma (E)) /= Off;
   end Private_Spec_In_SPARK;

   ----------------------
   -- Inhibit_Messages --
   ----------------------

   procedure Inhibit_Messages is
   begin
      --  This procedure can be called only once, before the marking itself
      pragma Assert (Emit_Messages and then Entity_Set.Is_Empty);

      Emit_Messages := False;
   end Inhibit_Messages;

   ----------------------------------
   -- Recursive Marking of the AST --
   ----------------------------------

   procedure Mark (N : Node_Id);
   --  Generic procedure for marking code

   function Most_Underlying_Type_In_SPARK (Id : Entity_Id) return Boolean
   with Pre => Is_Type (Id);
   --  Mark the Retysp of Id and check that it is not completely private

   function Retysp_In_SPARK (E : Entity_Id) return Boolean with
     Pre => Is_Type (E),
     Post => (if not Retysp_In_SPARK'Result then not Entity_In_SPARK (E));
   --  Returns whether the representive type of the entity E is in SPARK;
   --  computes this information by calling Mark_Entity, which is very cheap.
   --  Theoretically, it is equivalent to In_SPARK (Retyps (E)) except that
   --  Retysp can only be called on Marked entities.

   procedure Mark_Entity (E : Entity_Id);
   --  Push entity E on the stack, mark E, and pop E from the stack. Always
   --  adds E to the set of Entity_Set as a result. If no violation was
   --  detected, E is added to the Entities_In_SPARK.

   --  Marking of declarations

   procedure Mark_Number_Declaration          (N : Node_Id);
   procedure Mark_Object_Declaration          (N : Node_Id);

   procedure Mark_Package_Body                (N : Node_Id);
   procedure Mark_Package_Declaration         (N : Node_Id);

   procedure Mark_Concurrent_Type_Declaration (N : Node_Id);
   --  Mark declarations of concurrent types

   procedure Mark_Protected_Body              (N : Node_Id);
   --  Mark bodies of protected types

   procedure Mark_Subprogram_Body             (N : Node_Id);
   --  Mark bodies of functions, procedures, task types and entries

   procedure Mark_Subprogram_Declaration      (N : Node_Id);
   --  N is either a subprogram declaration node, or a subprogram body node
   --  for those subprograms which do not have a prior declaration (not
   --  counting a stub as a declaration); it works also for entry and task
   --  type declarations.

   --  Special treatment for marking some kinds of nodes
   --  ??? Do we want preconditions on these? For example
   --  Mark_Identifier_Or_Expanded_Name on N_Entry_Body is wrong but does
   --  not fail.

   procedure Mark_Attribute_Reference         (N : Node_Id);
   procedure Mark_Binary_Op                   (N : Node_Id);

   procedure Mark_Call                        (N : Node_Id) with
     Pre => Nkind (N) in N_Subprogram_Call | N_Entry_Call_Statement;

   procedure Mark_Address                     (E : Entity_Id)
     with Pre => Ekind (E) in Object_Kind | E_Function | E_Procedure;

   procedure Mark_Component_Association       (N : Node_Id);
   procedure Mark_Handled_Statements          (N : Node_Id);
   procedure Mark_Identifier_Or_Expanded_Name (N : Node_Id);
   procedure Mark_If_Expression               (N : Node_Id);
   procedure Mark_If_Statement                (N : Node_Id);
   procedure Mark_Iteration_Scheme            (N : Node_Id);
   procedure Mark_Pragma                      (N : Node_Id);
   procedure Mark_Simple_Return_Statement     (N : Node_Id);
   procedure Mark_Extended_Return_Statement   (N : Node_Id);
   procedure Mark_Unary_Op                    (N : Node_Id);
   procedure Mark_Subtype_Indication          (N : Node_Id)
     with Pre => Nkind (N) = N_Subtype_Indication;

   procedure Mark_Stmt_Or_Decl_List           (L : List_Id);
   --  Mark a list of statements and declarations, and register any pragma
   --  Annotate (GNATprove) which may be part of that list.

   procedure Mark_Aspect_Clauses_And_Pragmas_In_List (L : List_Id);
   --  Mark only pragmas and aspect clauses in a list of statements and
   --  declarations. Do not register pragmas Annotate (GNATprove) which are
   --  part of that list.

   procedure Mark_Actions (N : Node_Id; L : List_Id);
   --  Mark a possibly null list of actions L from expression N. It should be
   --  called before the expression to which the actions apply is marked, so
   --  that declarations of constants in actions are possibly marked in SPARK.

   procedure Mark_List (L : List_Id);
   --  Call Mark on all nodes in list L

   procedure Mark_Pragma_Annot_In_Pkg (E : Entity_Id)
     with Pre => Ekind (E) = E_Package;
   --  Mark pragma Annotate that could appear at the beginning of a declaration
   --  list of a package.

   procedure Mark_Type_With_Relaxed_Init
     (N   : Node_Id;
      Ty  : Entity_Id;
      Own : Boolean := False)
   with Pre => Is_Type (Ty) and then Entity_In_SPARK (Ty);
   --  Checks restrictions on types marked with a Relaxed_Initialization aspect
   --  and store them in the Relaxed_Init map for further use.
   --  @param N node on which violations should be emitted.
   --  @param Ty type which should be compatible with relaxed initialization.
   --  @param Own True if Ty is itself annotated with relaxed initialization.

   function Emit_Warning_Info_Messages return Boolean is
     (Emit_Messages and then Gnat2Why_Args.Limit_Subp = Null_Unbounded_String);
   --  Emit warning/info messages only when messages should be emitted, and
   --  analysis is not restricted to a single subprogram/line (typically during
   --  interactive use in IDEs), to avoid reporting messages on pieces of code
   --  not belonging to the analyzed subprogram/line.

   ---------------------------------------
   -- Check_Source_Of_Borrow_Or_Observe --
   ---------------------------------------

   procedure Check_Source_Of_Borrow_Or_Observe
     (Expr : Node_Id)
   is
      Root : constant Entity_Id :=
        (if Is_Path_Expression (Expr) then Get_Root_Object (Expr)
         else Empty);

   begin
      --  SPARK RM 3.10(3): If the target of an assignment operation is an
      --  object of an anonymous access-to-object type (including copy-in for
      --  a parameter), then the source shall be a name denoting a part of a
      --  stand-alone object, a part of a parameter, or a call to a traversal
      --  function.

      if No (Root) then
         Mark_Violation
           ((if Nkind (Expr) = N_Function_Call
             then "borrow or observe of a non-traversal function call"
             else "borrow or observe of an expression which is not part of "
                  & "stand-alone object or parameter"),
            Expr,
            SRM_Reference => "SPARK RM 3.10(3))");
      end if;
   end Check_Source_Of_Borrow_Or_Observe;

   -----------------------------
   -- Discard_Underlying_Type --
   -----------------------------

   procedure Discard_Underlying_Type (T : Entity_Id) is
      U : constant Entity_Id := Underlying_Type (T);
   begin
      if U /= T then
         Entity_Set.Include (U);
         if not Is_Full_View (U) then
            Set_Partial_View (U, T);
         end if;
      end if;
   end Discard_Underlying_Type;

   --------------------
   -- Get_SPARK_JSON --
   --------------------

   function Get_SPARK_JSON return JSON_Array is
      SPARK_Status_JSON : JSON_Array := Empty_Array;

   begin
      --  ??? Iterating over all entities is not efficient, but we do it only
      --  once. Perhaps iteration over hierarchical Entity_Tree would allow to
      --  skip entities from non-main unit and those whose parent is not in
      --  SPARK. However, Entity_Tree does not contain protected types (maybe
      --  it should?) while we want to generate SPARK status for them (maybe
      --  we should not?).

      for E of Entity_List loop
         --  Only add infomation for an entity if analysis is requested for it.
         --  Then, absence of errors in flow and warnings in proof for it can
         --  be interpreted as a correct flow analysis or proof for it.

         if Ekind (E) in Entry_Kind       |
                         E_Function       |
                         E_Procedure      |
                         E_Package        |
                         E_Protected_Type |
                         E_Task_Type
           and then Analysis_Requested (E, With_Inlined => True)
         then
            declare
               V : constant JSON_Value :=
                 To_JSON (Entity_To_Subp_Assumption (E));

               SPARK_Status : constant String :=
                 (if Entity_Body_In_SPARK (E)
                  then "all"
                  elsif Entity_Spec_In_SPARK (E)
                  then
                    (if Ekind (E) = E_Package and then No (Package_Body (E))
                     then "all"
                     else "spec")
                  else "no");
            begin
               Set_Field (V, "spark", SPARK_Status);
               Append (SPARK_Status_JSON, V);
            end;

         elsif Is_Type (E)
           and then Needs_Default_Checks_At_Decl (E)
           and then Analysis_Requested (E, With_Inlined => True)
         then

            --  If the entity is a record or private type with fields hidden
            --  from SPARK, then the default initialization was not verified.

            pragma Assert (Entity_In_SPARK (E));

            declare
               V            : constant JSON_Value :=
                 To_JSON (Entity_To_Subp_Assumption (E));
               SPARK_Status : constant String :=
                 (if (Has_Record_Type (E) or else Has_Private_Type (E))
                       and then
                     Has_Private_Fields (E)
                  then "no"
                  else "all");
            begin
               Set_Field (V, "spark", SPARK_Status);
               Append (SPARK_Status_JSON, V);
            end;
         end if;
      end loop;

      return SPARK_Status_JSON;
   end Get_SPARK_JSON;

   --------------------------------------------
   -- Has_Deep_Subcomponents_With_Predicates --
   --------------------------------------------

   function Has_Deep_Subcomponents_With_Predicates
     (E : Entity_Id) return Boolean
   is
      Seen : Node_Sets.Set;

      function Subcomponents_With_Predicates (E : Entity_Id) return Boolean;
      --  Auxiliary function doing the actual computation. It stops if E is
      --  in Seen.

      -----------------------------------
      -- Subcomponents_With_Predicates --
      -----------------------------------

      function Subcomponents_With_Predicates (E : Entity_Id) return Boolean
      is
         Typ : constant Entity_Id := Retysp (E);
         Res : Boolean;
      begin
         if Seen.Contains (Typ) or not Is_Deep (Typ) then
            return False;
         elsif Has_Predicates (Typ) then
            return True;
         end if;

         Seen.Insert (Typ);

         case Ekind (Typ) is
         when Record_Kind =>
            declare
               Comp : Entity_Id := First_Component (Typ);
            begin
               Res := False;
               while Present (Comp) loop
                  if Component_Is_Visible_In_SPARK (Comp)
                    and then Subcomponents_With_Predicates (Etype (Comp))
                  then
                     Res := True;
                     exit;
                  end if;
                  Next_Component (Comp);
               end loop;
            end;
         when Array_Kind =>
            Res := Subcomponents_With_Predicates (Component_Type (Typ));
         when Access_Kind =>
            declare
               Des_Ty : Entity_Id := Directly_Designated_Type (Typ);

            begin
               --  If Typ designates an incomplete or private type, the
               --  designated type may not be marked. We mark it using
               --  Retysp_In_SPARK. If it is not in SPARK, we consider that its
               --  full view is private, so we return False.

               if (Is_Partial_View (Des_Ty)
                   or else Is_Incomplete_Type (Des_Ty))
                 and then not Retysp_In_SPARK (Full_View (Des_Ty))
               then
                  Res := False;
               else
                  if Is_Partial_View (Des_Ty)
                    or else Is_Incomplete_Type (Des_Ty)
                  then
                     Des_Ty := Full_View (Des_Ty);
                  end if;

                  Res := Subcomponents_With_Predicates (Des_Ty);
               end if;
            end;
         when others => Res := False;
         end case;

         return Res;
      end Subcomponents_With_Predicates;

   begin
      return Subcomponents_With_Predicates (E);
   end Has_Deep_Subcomponents_With_Predicates;

   ----------------------
   -- Has_Relaxed_Init --
   ----------------------

   function Has_Relaxed_Init (E : Entity_Id) return Boolean is
      use Node_To_Bool_Maps;
      C : constant Node_To_Bool_Maps.Cursor :=
        Relaxed_Init.Find (Base_Retysp (E));
   begin
      return Has_Element (C) and then Element (C);
   end Has_Relaxed_Init;

   ---------------------
   -- In_Relaxed_Init --
   ---------------------

   function In_Relaxed_Init (E : Entity_Id) return Boolean is
     (Relaxed_Init.Contains (Base_Retysp (E)));

   --------------
   -- In_SPARK --
   --------------

   function In_SPARK (E : Entity_Id) return Boolean is
   begin
      Mark_Entity (E);
      return Entities_In_SPARK.Contains (E);
   end In_SPARK;

   ----------------------
   -- Is_Clean_Context --
   ----------------------

   function Is_Clean_Context return Boolean is
     (No (Current_SPARK_Pragma)
      and not Violation_Detected
      and not Inside_Actions
      and Marking_Queue.Is_Empty
      and Delayed_Type_Aspects.Is_Empty
      and Access_To_Incomplete_Types.Is_Empty);

   ----------
   -- Mark --
   ----------

   procedure Mark (N : Node_Id) is

      -----------------------
      -- Local subprograms --
      -----------------------

      procedure Check_Exit_Return_Goto_Placement (N : Node_Id)
        with Pre => Nkind (N) in N_Exit_Statement
                               | N_Extended_Return_Statement
                               | N_Goto_Statement
                               | N_Simple_Return_Statement;
      --  Issue an error if an exit, return or goto statement is located inside
      --  a block statement declaring an object of owning type. This ensures
      --  that there is no need for special detection of memory leaks on exit
      --  and return for these variables or constants.

      procedure Check_Loop_Invariant_Placement
        (Stmts       : List_Id;
         Goto_Labels : in out Node_Sets.Set;
         Nested      : Boolean);
      --  Checks that no non-scalar object declaration appears before the
      --  last loop-invariant or variant in a loop's list of statements. Also
      --  stores scalar objects declared before the last loop-invariant in
      --  Loop_Entity_Set. Nested should be true when checking statements
      --  coming from a nested construct of the loop (if, case, extended
      --  return statements and nested loops). Goto_Labels contains the labels
      --  encountered while traversing statements occurring after the loop
      --  invariant in the initial loop.

      procedure Check_Loop_Invariant_Placement (Stmts : List_Id);
      --  Same as above with Nested set to False and Goto_Labels initialized to
      --  the empty set.

      procedure Check_Unrolled_Loop (Loop_Stmt : Node_Id);
      --  If Loop_Stmt is candidate for loop unrolling, then mark all objects
      --  declared in the loop so that their translation into Why3 does not
      --  introduce constants.

      procedure Check_No_Deep_Duplicates_In_Assoc (N : Node_Id);
      --  Search for associations mapping a single deep value to several
      --  components in the Component_Associations of N.

      function Inside_Named_Number_Declaration (N : Node_Id) return Boolean;
      --  Returns whether N is inside the declaration of a named number

      function Is_Update_Aggregate (Aggr : Node_Id) return Boolean;
      --  Detect whether Aggr is an aggregate node modelling 'Update. Returns
      --  false for a normal aggregate.

      function Is_Update_Unconstr_Multidim_Aggr (Aggr : Node_Id) return Boolean
      with Pre => Is_Update_Aggregate (N);
      --  Detect whether a 'Update aggregate is an update of an
      --  unconstrained multidimensional array.

      function Is_Special_Multidim_Update_Aggr (Aggr : Node_Id) return Boolean;
      --  Detect special case of AST node.
      --  For an 'Update of a multidimensional array, the indexed components
      --    (the expressions (1, 1), (2, 2) and (3, 3) in example
      --     Arr_A2D'Update ((1, 1) => 1,  (2, 2) => 2, (3, 3) => 3,
      --     where Arr_A2D is a two-dimensional array)
      --  are modelled in the AST using an aggregate node which does not have a
      --  a type. An aggregate node is expected to have a type, but this kind
      --  of expression (indexed components) is not, so need to detect special
      --  case here.
      --  Why aren't these kind of nodes Indexed_Components instead?

      --------------------------------------
      -- Check_Exit_Return_Goto_Placement --
      --------------------------------------

      procedure Check_Exit_Return_Goto_Placement (N : Node_Id) is

         function Check_No_Owning_Decl (Decls : List_Id) return Node_Id;
         --  Return the first owning declaration in Decls, taking into account
         --  local packages if any. This function follows the same traversal
         --  structure as GNAT2Why.Expr.Check_No_Memory_Leaks

         --------------------------
         -- Check_No_Owning_Decl --
         --------------------------

         function Check_No_Owning_Decl (Decls : List_Id) return Node_Id is
            Cur_Decl : Node_Id := First (Decls);
            Typ      : Entity_Id;
            Result   : Node_Id;

         begin
            while Present (Cur_Decl) loop
               case Nkind (Cur_Decl) is

                  --  Only consider objects in SPARK, so that parts of packages
                  --  marked SPARK_Mode Off are ignored.

                  when N_Object_Declaration =>
                     if Entity_In_SPARK (Defining_Identifier (Cur_Decl)) then
                        Typ := Retysp (Etype (Defining_Identifier (Cur_Decl)));

                        --  Nothing to check on borrow/observe of anonymous
                        --  access type.

                        if Is_Deep (Typ)
                          and then not Is_Anonymous_Access_Object_Type (Typ)
                        then
                           return Cur_Decl;
                        end if;
                     end if;

                  --  Objects in local packages should be deallocated before
                  --  returning from the enclosing subprogram.

                  when N_Package_Declaration =>
                     Result :=
                       Check_No_Owning_Decl
                         (Visible_Declarations (Specification (Cur_Decl)));
                     if Present (Result) then
                        return Result;
                     end if;

                     Result :=
                       Check_No_Owning_Decl
                         (Private_Declarations (Specification (Cur_Decl)));
                     if Present (Result) then
                        return Result;
                     end if;

                  when N_Package_Body =>
                     Result := Check_No_Owning_Decl (Declarations (Cur_Decl));
                     if Present (Result) then
                        return Result;
                     end if;

                  when others =>
                     null;
               end case;

               Next (Cur_Decl);
            end loop;

            return Empty;
         end Check_No_Owning_Decl;

         --  Local variables

         P : Node_Id := Parent (N);

      --  Start of processing for Check_Exit_Return_Goto_Placement

      begin
         loop
            case Nkind (P) is
               when N_Block_Statement =>
                  declare
                     Decl : constant Node_Id :=
                       Check_No_Owning_Decl (Declarations (P));
                  begin
                     if Present (Decl) then
                        Error_Msg_Sloc := Sloc (Decl);
                        Mark_Unsupported
                          ((case Nkind (N) is
                              when N_Exit_Statement => "exit",
                              when N_Goto_Statement => "goto",
                              when others           => "return")
                           & " statement in the scope of local owning"
                           & " declaration #",
                           N);
                        return;
                     end if;
                  end;

               --  Stop the search when reaching the entry or subprogram body

               when N_Entry_Body
                  | N_Subprogram_Body
               =>
                  return;

               --  Contrary to a return or exit, a goto can be used in a
               --  a task body or package body. Stop the search when reaching
               --  that point.

               when N_Package_Body
                  | N_Task_Body
               =>
                  return;

               --  If we reach the loop which is exited, we can stop the search
               --  here. Declarations in outter scopes won't be affected.

               when N_Loop_Statement =>
                  if Nkind (N) = N_Exit_Statement
                    and then
                      Loop_Entity_Of_Exit_Statement (N)
                      = Entity (Identifier (P))
                  then
                     return;
                  end if;

               when others =>
                  null;
            end case;

            P := Parent (P);
         end loop;
      end Check_Exit_Return_Goto_Placement;

      ------------------------------------
      -- Check_Loop_Invariant_Placement --
      ------------------------------------

      procedure Check_Loop_Invariant_Placement (Stmts : List_Id) is
         Goto_Labels : Node_Sets.Set;
      begin
         Check_Loop_Invariant_Placement (Stmts, Goto_Labels, False);
      end Check_Loop_Invariant_Placement;

      procedure Check_Loop_Invariant_Placement
        (Stmts       : List_Id;
         Goto_Labels : in out Node_Sets.Set;
         Nested      : Boolean)
      is
         use Node_Lists;

         Loop_Stmts : constant Node_Lists.List :=
           Get_Flat_Statement_And_Declaration_List (Stmts);
         Inv_Found  : Boolean := Nested;
         --  We only call Check_Loop_Invariant_Placement on nested list of
         --  statements if an invariant has been found.

      begin
         for N of reverse Loop_Stmts loop

            if not Inv_Found then

               --  Find last loop invariant/variant from the loop

               if Is_Pragma_Check (N, Name_Loop_Invariant)
                 or else Is_Pragma (N, Pragma_Loop_Variant)
               then
                  Inv_Found := True;
               elsif Nkind (N) = N_Label then
                  Goto_Labels.Insert (Entity (Identifier (N)));
               end if;

            else
               --  Check that there are no non-scalar objects declarations
               --  before the last invariant/variant.

               case Nkind (N) is
                  when N_Object_Declaration =>
                     if Is_Scalar_Type (Etype (Defining_Entity (N))) then
                        --  Store scalar entities defined in loops before the
                        --  invariant in Loop_Entity_Set.

                        Loop_Entity_Set.Include (Defining_Entity (N));
                     else
                        Mark_Unsupported
                          ("non-scalar object declared before loop-invariant",
                           N);
                     end if;

                  when N_Package_Declaration =>
                     Mark_Unsupported
                       ("nested packages before loop-invariant", N);

                  when N_Subprogram_Declaration
                     | N_Subprogram_Body
                  =>
                     Mark_Unsupported
                       ("nested subprogram before loop-invariant", N);

                  --  Go inside if, case, exended return statements and
                  --  nested loops to check for absence of non-scalar
                  --  object declarations.

                  when N_If_Statement =>
                     Check_Loop_Invariant_Placement
                       (Then_Statements (N), Goto_Labels, True);
                     declare
                        Cur : Node_Id := First (Elsif_Parts (N));
                     begin
                        while Present (Cur) loop
                           Check_Loop_Invariant_Placement
                             (Then_Statements (Cur), Goto_Labels, True);
                           Next (Cur);
                        end loop;
                     end;
                     Check_Loop_Invariant_Placement
                       (Else_Statements (N), Goto_Labels, True);

                  when N_Case_Statement =>
                     declare
                        Cases : constant List_Id := Alternatives (N);
                        Cur   : Node_Id := First (Cases);
                     begin
                        while Present (Cur) loop
                           Check_Loop_Invariant_Placement
                             (Statements (Cur), Goto_Labels, True);
                           Next (Cur);
                        end loop;
                     end;

                  when N_Extended_Return_Statement =>
                     Check_Loop_Invariant_Placement
                       (Return_Object_Declarations (N), Goto_Labels, True);
                     Check_Loop_Invariant_Placement
                       (Statements (Handled_Statement_Sequence (N)),
                        Goto_Labels, True);

                  when N_Loop_Statement =>
                     Check_Loop_Invariant_Placement
                       (Statements (N), Goto_Labels, True);

                  when N_Goto_Statement =>
                     if Goto_Labels.Contains (Entity (Name (N))) then
                        Mark_Unsupported
                          ("goto statement to label located inside the loop"
                           & " crossing the loop invariant", N);
                     end if;

                  when others => null;
               end case;
            end if;
         end loop;
      end Check_Loop_Invariant_Placement;

      ---------------------------------------
      -- Check_No_Deep_Duplicates_In_Assoc --
      ---------------------------------------

      procedure Check_No_Deep_Duplicates_In_Assoc (N : Node_Id) is
         Assocs       : constant List_Id :=
           Component_Associations (N);
         Assoc        : Node_Id := Nlists.First (Assocs);
         Choices_List : List_Id;

      begin
         while Present (Assoc) loop
            Choices_List := Choices (Assoc);

            --  There can be only one element for a value of deep type
            --  in order to avoid aliasing.

            if not Box_Present (Assoc)
              and then Is_Deep (Etype (Expression (Assoc)))
              and then not Is_Singleton_Choice (Choices_List)
            then
               Mark_Violation
                 ("duplicate value of a type with ownership",
                  First (Choices_List),
                  Cont_Msg =>
                    "singleton choice required to prevent aliasing");
            end if;

            Next (Assoc);
         end loop;
      end Check_No_Deep_Duplicates_In_Assoc;

      -------------------------
      -- Check_Unrolled_Loop --
      -------------------------

      procedure Check_Unrolled_Loop (Loop_Stmt : Node_Id) is

         function Handle_Object_Declaration
           (N : Node_Id) return Traverse_Result;
         --  Register specially an object declared in an unrolled loop

         -------------------------------
         -- Handle_Object_Declaration --
         -------------------------------

         function Handle_Object_Declaration
           (N : Node_Id) return Traverse_Result
         is
         begin
            if Nkind (N) = N_Object_Declaration then
               Loop_Entity_Set.Include (Defining_Entity (N));
            end if;

            return OK;
         end Handle_Object_Declaration;

         procedure Handle_All_Object_Declarations is new
           Traverse_More_Proc (Handle_Object_Declaration);

      --  Start of processing for Check_Unrolled_Loop

      begin
         if Is_Selected_For_Loop_Unrolling (Loop_Stmt) then
            Handle_All_Object_Declarations (Loop_Stmt);
         end if;
      end Check_Unrolled_Loop;

      -------------------------------------
      -- Inside_Named_Number_Declaration --
      -------------------------------------

      function Inside_Named_Number_Declaration (N : Node_Id) return Boolean is
         Decl : constant Node_Id := Enclosing_Declaration (N);
      begin
         return Present (Decl)
           and then Nkind (Decl) = N_Number_Declaration;
      end Inside_Named_Number_Declaration;

      -------------------------
      -- Is_Update_Aggregate --
      -------------------------

      function Is_Update_Aggregate (Aggr : Node_Id) return Boolean is
         Par : Node_Id;
      begin
         if Nkind (Aggr) = N_Aggregate then
            Par := Parent (Aggr);

            return Nkind (Par) = N_Attribute_Reference
              and then Is_Attribute_Update (Par);
         else
            return False;
         end if;
      end Is_Update_Aggregate;

      --------------------------------------
      -- Is_Update_Unconstr_Multidim_Aggr --
      --------------------------------------

      function Is_Update_Unconstr_Multidim_Aggr
        (Aggr : Node_Id) return Boolean
      is
         Pref_Type : constant Entity_Id := Etype (Prefix (Parent (Aggr)));
      begin
         return Is_Array_Type (Pref_Type)
           and then Number_Dimensions (Pref_Type) > 1
           and then not Is_Static_Array_Type (Pref_Type);
      end Is_Update_Unconstr_Multidim_Aggr;

      -------------------------------------
      -- Is_Special_Multidim_Update_Aggr --
      -------------------------------------

      function Is_Special_Multidim_Update_Aggr
        (Aggr : Node_Id) return Boolean
      is
         Pref, Par, Grand_Par, Grand_Grand_Par : Node_Id;
      begin
         if Nkind (Aggr) = N_Aggregate then
            Par := Parent (Aggr);

            if Present (Par) then
               Grand_Par := Parent (Par);

               if Present (Grand_Par)
                 and then Is_Update_Aggregate (Grand_Par)
               then
                  Grand_Grand_Par := Parent (Grand_Par);
                  Pref := Prefix (Grand_Grand_Par);

                  if Is_Array_Type (Etype (Pref))
                    and then Number_Dimensions (Etype (Pref)) > 1
                  then
                     return True;
                  end if;
               end if;
            end if;
         end if;

         return False;
      end Is_Special_Multidim_Update_Aggr;

   --  Start of processing for Mark

   begin
      Current_Error_Node := N;

      --  The type may be absent on kinds of nodes that should have types,
      --  in very special cases, like the fake aggregate node in a 'Update
      --  attribute_reference, and the fake identifier node for an abstract
      --  state. So we also check that the type is explicitly present and that
      --  it is indeed a type (and not Standard_Void_Type).

      if Nkind (N) in N_Has_Etype
        and then Present (Etype (N))
        and then Is_Type (Etype (N))
      then
         --  If an expression is of type Universal_Real, then we cannot
         --  translate it into Why3. This may occur when asserting properties
         --  fully over real values. Compiler will pick the largest
         --  floating-point type in that case. GNATprove should reject
         --  such cases. The case of named numbers is ignored, as it is the
         --  occurrence of the named number which will be accepted or rejected.

         if Etype (N) = Universal_Real
           and then not Inside_Named_Number_Declaration (N)
         then
            --  Specialize the error message for fixed-point multiplication or
            --  division with one argument of type Universal_Real, and suggest
            --  to fix by qualifying the literal value.

            if Nkind (Parent (N)) in N_Op_Multiply | N_Op_Divide
              and then Has_Fixed_Point_Type (Etype (Parent (N)))
            then
               Mark_Violation
                 ("real literal argument to fixed-point "
                  & "multiplication or division", N,
                  Cont_Msg => "use qualification to give a fixed-point type "
                  & "to the real literal");
            else
               Mark_Violation
                 ("expression of type root_real", N,
                  Cont_Msg => "value is dependent on the compiler and target");
            end if;

            --  Return immediately to avoid issuing the same message on all
            --  sub-expressions of this expression.

            return;

         --  If present, the type of N should be in SPARK. This also allows
         --  marking Itypes and class-wide types at their first occurrence
         --  (inside In_SPARK).

         --  The Itype may be located in some other unit than the expression,
         --  and a violation of SPARK_Mode on the Itype may mask another
         --  violation on the expression. As we prefer to have the error
         --  located on the expression, we mark the type of the node after
         --  the expression.

         elsif not Retysp_In_SPARK (Etype (N)) then
            Mark_Violation (N, From => Etype (N));
         end if;
      end if;

      --  Dispatch on node kind

      case Nkind (N) is

         when N_Abstract_Subprogram_Declaration =>
            Mark_Subprogram_Declaration (N);

         when N_Aggregate =>
            if Is_Update_Aggregate (N)
              and then Is_Update_Unconstr_Multidim_Aggr (N)
            then
               Mark_Unsupported
                 ("attribute """ & Standard_Ada_Case ("Update")
                  & """ of unconstrained multidimensional array", N);

            --  Special aggregates for indexes of updates of multidim arrays do
            --  not have a type, see comment on
            --  Is_Special_Multidim_Update_Aggr.

            elsif not Is_Special_Multidim_Update_Aggr (N)
              and then not Most_Underlying_Type_In_SPARK (Etype (N))
            then
               Mark_Violation (N, From => Etype (N));
            else
               Mark_List (Expressions (N));
               Mark_List (Component_Associations (N));
               Check_No_Deep_Duplicates_In_Assoc (N);
            end if;

         when N_Allocator =>
            --  Disallow allocators in the revert mode -gnatdF
            if not Debug_Flag_FF then
               if Is_OK_Volatile_Context (Context => Parent (N), Obj_Ref => N)
               then
                  --  Check that the type of the allocator is visibly an access
                  --  type.

                  if Retysp_In_SPARK (Etype (N))
                    and then Is_Access_Type (Retysp (Etype (N)))
                  then
                     --  If the expression is a qualified expression, then we
                     --  have an initialized allocator.

                     if Nkind (Expression (N)) = N_Qualified_Expression then
                        Mark (Expression (N));

                     --  Otherwise the expression is a subtype indicator and we
                     --  have an uninitialized allocator.

                     else
                        --  In non-interfering contexts the subtype indicator
                        --  is always a subtype name, because frontend creates
                        --  an itype for each constrained subtype indicator.

                        pragma Assert (Is_Entity_Name (Expression (N)));

                        if Default_Initialization (Entity (Expression (N)))
                          not in Full_Default_Initialization
                               | No_Possible_Initialization
                        then
                           Mark_Violation ("uninitialized allocator without"
                                           & " default initialization", N);
                        end if;
                     end if;
                  else
                     Mark_Violation (N, Etype (N));
                  end if;
               else
                  Mark_Violation ("allocators in interfering context", N);
               end if;
            else
               Mark_Violation ("allocator", N);
            end if;

         when N_Assignment_Statement =>
            declare
               Var  : constant Node_Id := Name (N);
               Expr : constant Node_Id := Expression (N);
            begin
               Mark (Var);
               Mark (Expr);

               --  ??? We need a rule that forbids targets of assignment for
               --  which the path is not known, for example when there is a
               --  function call involved (which includes calls to traversal
               --  functions). Otherwise there is no way to update the
               --  corresponding path permission.

               if not Is_Path_Expression (Var)
                 or else No (Get_Root_Object
                             (Var, Through_Traversal => False))
               then
                  Mark_Violation ("assignment to a complex expression", Var);

               elsif Is_Constant_In_SPARK (Get_Root_Object (Var)) then
                  Mark_Violation ("assignment into a constant object", Var);

               --  SPARK RM 3.10(7): If the type of the target is an anonymous
               --  access-to-variable type (an owning access type), the source
               --  shall be an owning access object [..] whose root object is
               --  the target object itself.

               --  ??? We are currently using the same restriction for
               --  observers as for borrowers. To be seen if the SPARK RM
               --  current rule really allows more uses.
               --  Note that for borrowers which are handled as observers
               --  (those rooted at the first parameter of borrowing traversal
               --  functions), we should keep the rules of borrowers.

               elsif Is_Anonymous_Access_Object_Type (Etype (Var)) then

                  Check_Source_Of_Borrow_Or_Observe (Expr);

                  if Is_Path_Expression (Expr)
                    and then Present (Get_Root_Object (Expr))
                    and then Get_Root_Object
                    (Get_Observed_Or_Borrowed_Expr (Expr)) /=
                      Get_Root_Object (Var)
                  then
                     Mark_Violation
                       ((if Is_Access_Constant (Etype (Var))
                           then "observed" else "borrowed")
                        & " expression which does not have the left-hand side"
                        & " as a root",
                        Expr,
                        SRM_Reference => "SPARK RM 3.10(7)");
                  end if;

               --  If we are performing a move operation, check that we are
               --  moving a path.

               elsif Is_Deep (Etype (Var))
                 and then not Is_Path_Expression (Expr)
               then
                  Mark_Violation ("expression as source of move", Expr);
               end if;
            end;

         when N_Attribute_Reference =>
            Mark_Attribute_Reference (N);

         when N_Binary_Op =>
            Mark_Binary_Op (N);

         when N_Block_Statement =>
            Mark_Stmt_Or_Decl_List (Declarations (N));
            Mark (Handled_Statement_Sequence (N));

         when N_Case_Expression
            | N_Case_Statement
         =>
            Mark (Expression (N));
            Mark_List (Alternatives (N));

         when N_Case_Expression_Alternative =>
            Mark_List (Discrete_Choices (N));
            Mark_Actions (N, Actions (N));
            Mark (Expression (N));

         when N_Case_Statement_Alternative =>
            Mark_List (Discrete_Choices (N));
            Mark_Stmt_Or_Decl_List (Statements (N));

         when N_Code_Statement =>
            Mark_Violation ("code statement", N);

         when N_Component_Association =>
            pragma Assert (No (Loop_Actions (N)));
            Mark_Component_Association (N);

         when N_Iterated_Component_Association =>
            Mark_Violation ("iterated associations", N);

         when N_Delay_Relative_Statement
            | N_Delay_Until_Statement
         =>
            Mark (Expression (N));

         when N_Exit_Statement =>
            if Present (Condition (N)) then
               Mark (Condition (N));
            end if;
            Check_Exit_Return_Goto_Placement (N);

         when N_Expanded_Name
            | N_Identifier
         =>
            Mark_Identifier_Or_Expanded_Name (N);

         when N_Explicit_Dereference =>
            --  Disallow explicit dereference in the revert mode -gnatdF
            if not Debug_Flag_FF then
               Mark (Prefix (N));
            else
               Mark_Violation ("explicit dereference", N);
            end if;

         when N_Extended_Return_Statement =>
            Mark_Extended_Return_Statement (N);
            Check_Exit_Return_Goto_Placement (N);

         when N_Extension_Aggregate =>
            if not Most_Underlying_Type_In_SPARK (Etype (N)) then
               Mark_Violation (N, From => Etype (N));

            elsif Nkind (Ancestor_Part (N)) in N_Identifier | N_Expanded_Name
              and then Is_Type (Entity (Ancestor_Part (N)))
            then
               --  The ancestor part of an aggregate can be either an
               --  expression or a subtype.
               --  The second case is not currently supported in SPARK.

               Mark_Unsupported
                 ("extension aggregate with subtype ancestor part", N);
            else
               Mark (Ancestor_Part (N));
               Mark_List (Expressions (N));
               Mark_List (Component_Associations (N));
            end if;

         when N_Function_Call =>
            Mark_Call (N);

         when N_Goto_Statement =>
            --  If the goto label was encountered before the goto statement,
            --  it is a backward goto. Reject it.

            if Goto_Labels.Contains (Entity (Name (N))) then
               Mark_Violation ("backward goto statement", N);
            end if;

         when N_Handled_Sequence_Of_Statements =>
            Mark_Handled_Statements (N);

         when N_If_Expression =>
            Mark_If_Expression (N);

         when N_If_Statement =>
            Mark_If_Statement (N);

         when N_Indexed_Component =>
            if not Most_Underlying_Type_In_SPARK (Etype (Prefix (N))) then
               Mark_Violation (N, From => Etype (Prefix (N)));
            else
               Mark (Prefix (N));
               Mark_List (Expressions (N));
            end if;

         when N_Iterated_Element_Association =>

            Mark_Unsupported ("iterated element association", N);

         when N_Iterator_Specification =>

            --  Retrieve Iterable aspect specification if any

            declare
               Iterable_Aspect : constant Node_Id :=
                 Find_Aspect (Id => Etype (Name (N)), A => Aspect_Iterable);
            begin

               if Present (Iterable_Aspect) then
                  Mark_Iterable_Aspect (Iterable_Aspect);
                  if Present (Subtype_Indication (N)) then
                     Mark (Subtype_Indication (N));
                  end if;
                  Mark (Name (N));

               elsif Of_Present (N)
                 and then Has_Array_Type (Etype (Name (N)))
               then
                  if Number_Dimensions (Etype (Name (N))) > 1 then
                     Mark_Unsupported
                       ("iterator specification over array of dimension"
                        & Number_Dimensions (Etype (Name (N)))'Img, N);
                  end if;

                  if Present (Subtype_Indication (N)) then
                     Mark (Subtype_Indication (N));
                  end if;
                  Mark (Name (N));

               else

                  --  If no Iterable aspect is found, raise a violation
                  --  other forms of iteration are not allowed in SPARK.

                  Mark_Violation ("iterator specification", N,
                                  SRM_Reference => "SPARK RM 5.5.2");
               end if;
            end;

            --  Mark iterator's identifier

            Mark_Entity (Defining_Identifier (N));

         when N_Label =>
            Goto_Labels.Insert (Entity (Identifier (N)));

         when N_Loop_Statement =>

            --  Detect loops coming from rewritten GOTO statements (see
            --  Find_Natural_Loops in the parser) and reject them.

            declare
               Orig : constant Node_Id := Original_Node (N);
            begin
               if Orig /= N
                 and then Nkind (Orig) = N_Goto_Statement
               then
                  Mark_Violation ("backward goto statement", Orig);
               end if;
            end;

            Check_Loop_Invariant_Placement (Statements (N));
            Check_Unrolled_Loop (N);

            --  Mark the entity for the loop, which is used in the translation
            --  phase to generate exceptions for this loop.

            Mark_Entity (Entity (Identifier (N)));

            if Present (Iteration_Scheme (N)) then
               Mark_Iteration_Scheme (Iteration_Scheme (N));
            end if;
            Mark_Stmt_Or_Decl_List (Statements (N));

         when N_Membership_Test =>
            Mark (Left_Opnd (N));
            if Present (Alternatives (N)) then
               Mark_List (Alternatives (N));
            else
               Mark (Right_Opnd (N));
            end if;

         when N_Null =>

            --  Disallow Null objects of access type in the revert mode -gnatdF

            if not Debug_Flag_FF then

               --  Check that the type of null is visibly an access type

               if not Retysp_In_SPARK (Etype (N))
                 or else not Is_Access_Type (Retysp (Etype (N)))
               then
                  Mark_Violation (N, Etype (N));
               end if;
            else
               Mark_Violation ("null", N);
            end if;

         when N_Number_Declaration =>
            Mark_Number_Declaration (N);

         when N_Object_Declaration =>
            Mark_Object_Declaration (N);

         when N_Package_Body =>
            Mark_Package_Body (N);

         when N_Package_Body_Stub =>
            Mark_Package_Body (Get_Body_From_Stub (N));

         when N_Package_Declaration =>
            Mark_Package_Declaration (N);

         when N_Parameter_Association =>
            Mark (Explicit_Actual_Parameter (N));

         when N_Pragma =>
            Mark_Pragma (N);

         when N_Procedure_Call_Statement =>
            Mark_Call (N);

         when N_Qualified_Expression =>
            Mark (Subtype_Mark (N));
            Mark (Expression (N));

         when N_Quantified_Expression =>
            if Present (Loop_Parameter_Specification (N)) then
               Mark (Discrete_Subtype_Definition
                       (Loop_Parameter_Specification (N)));
            else
               Mark (Iterator_Specification (N));
            end if;
            Mark (Condition (N));

         when N_Raise_Statement =>
            if Present (Expression (N)) then
               Mark (Expression (N));
            end if;

         --  The frontend inserts explicit checks during semantic analysis
         --  in some cases that are not supported in GNATprove, like cases
         --  of infinite recursion detected by the frontend.
         when N_Raise_xxx_Error =>
            Mark_Unsupported ("compiler-generated raise statement", N);

         when N_Raise_Expression =>
            declare
               procedure Check_Raise_Context (Expr : Node_Id);
               --  If a raise expression occurs in a precondition, it should
               --  not be handled as a RTE, as this is a common pattern for
               --  modifying the error raised in case of a failed precondition.
               --  The restrictions below make sure that raise expressions
               --  can be replaced by False, while still maintaining these
               --  properties:
               --  - when the original expression evaluates to True, the
               --    modified formula evaluates to True as well;
               --  - when the modified formula evaluates to True, the original
               --    formula evaluates to True or raises an exception;
               --  - when the modified formula evaluates to True, the original
               --    formula does not raise an exception.

               --  The first two properties (equivalence without taking into
               --  account exceptions) are guaranteed by making sure that raise
               --  expressions only appear in positive polarity. For the last
               --  property, we introduce these additional syntactic
               --  restrictions on precondition expressions that contain raise
               --  expressions:

               --  A and/and then B    raise expressions are allowed in A and B
               --  A or else B         raise expressions only allowed in B
               --  if A then B else C  raise expressions not allowed in A
               --  case A then is ...  raise expressions not allowed in A

               --  No raise expressions are allowed in other expressions.

               --  We store encountered Raise_Expressions in the
               --  Raise_Exprs_From_Pre set for later use.

               -------------------------
               -- Check_Raise_Context --
               -------------------------

               procedure Check_Raise_Context (Expr : Node_Id) is
                  Prag : Node_Id;
                  --  Node to store the precondition enclosing Expr if any

                  N    : Node_Id := Expr;
                  P    : Node_Id;
               begin
                  --  First, decide if we are in a precondition

                  Prag := Parent (N);
                  while Present (Prag) loop
                     exit when Nkind (Prag) = N_Pragma_Argument_Association
                       and then Get_Pragma_Id (Pragma_Name (Parent (Prag))) in
                       Pragma_Precondition | Pragma_Pre;
                     Prag := Parent (Prag);
                  end loop;

                  --  If we are in a precondition, check whether it is safe to
                  --  translate raise statements as False.

                  if Present (Prag) then
                     while Parent (N) /= Prag loop
                        P := Parent (N);
                        case Nkind (P) is

                        --  And connectors will ensure both operands hold, so
                        --  the operands will be protected by the precondition.
                        --  For example, (X and Y) protects:
                        --  (X or else raise) and (Y or else raise)

                        when N_Op_And | N_And_Then =>
                           null;

                        --  In or else connectors, only the right operand is
                        --  protected as the left one can evaluate to False
                        --  even when the disjunction holds.
                        --  For example, (X or else Y) protects:
                        --  X or else (Y or else raise)
                        --  but not: (X or else raise) or else Y
                        --  NB. In or connectors, no operands is protected.

                        when N_Or_Else =>
                           if N = Left_Opnd (P) then
                              exit;
                           end if;

                        --  In conditional expressions, raise expressions
                        --  should not occur in the conditions.

                        when N_If_Expression =>
                           if N = First (Expressions (P)) then
                              exit;
                           end if;
                        when N_Case_Expression =>
                           if N = Expression (P) then
                              exit;
                           end if;
                        when N_Case_Expression_Alternative =>
                           null;

                        --  Other expressions are not supported

                        when others =>
                           exit;
                        end case;
                        N := P;
                     end loop;

                     --  If we have stopped the search before reaching Prag, we
                     --  have found an unsupported construct, report it.

                     if Parent (N) /= Prag then
                        Mark_Unsupported
                          (Msg => "raise expression in a complex expression in"
                             & " a precondition",
                           N   => Expr);

                     --  Otherwise, store Expr in Raise_Exprs_From_Pre

                     else
                        Raise_Exprs_From_Pre.Insert (Expr);
                     end if;
                  end if;
               end Check_Raise_Context;
            begin
               Check_Raise_Context (N);
            end;

         when N_Range =>
            Mark (Low_Bound (N));
            Mark (High_Bound (N));

         when N_Reference =>
            Mark_Violation ("reference", N);

         when N_Short_Circuit =>
            Mark_Actions (N, Actions (N));
            Mark (Left_Opnd (N));
            Mark (Right_Opnd (N));

         when N_Simple_Return_Statement =>
            Mark_Simple_Return_Statement (N);
            Check_Exit_Return_Goto_Placement (N);

         when N_Selected_Component =>

            --  In some cases, the static type of the prefix does not contain
            --  the selected component. This may happen for generic instances,
            --  or inlined subprograms, whose body is analyzed in the general
            --  context only. Issue an error in that case.

            declare
               Name        : constant Node_Id   := Prefix (N);
               Selector    : constant Entity_Id := Entity (Selector_Name (N));
               Prefix_Type : constant Entity_Id :=
                 Unique_Entity (Etype (Name));

            begin
               if Is_Access_Type (Prefix_Type)
                 and then Debug_Flag_FF
               then
                  Mark_Violation ("implicit dereference", N);

               elsif No (Search_Component_By_Name (Prefix_Type, Selector)) then
                  if SPARK_Pragma_Is (Opt.On) then
                     Apply_Compile_Time_Constraint_Error
                       (N, "component not present in }",
                        CE_Discriminant_Check_Failed,
                        Ent => Prefix_Type, Rep => False);
                  end if;
               end if;
            end;

            --  In most cases, it is enough to look at the record type (the
            --  most underlying one) to see whether the access is in SPARK. An
            --  exception is the access to discrimants to a private type whose
            --  full view is not in SPARK.

            if not Retysp_In_SPARK (Etype (Prefix (N))) then
               Mark_Violation (N, From  => Etype (Prefix (N)));
            end if;

            if not Violation_Detected then
               Mark (Selector_Name (N));
            end if;

            Mark (Prefix (N));

         when N_Slice =>
            if not Most_Underlying_Type_In_SPARK (Etype (Prefix (N))) then
               Mark_Violation (N, From => Etype (Prefix (N)));
            else
               Mark (Prefix (N));
               Mark (Discrete_Range (N));
            end if;

         when N_Subprogram_Body =>
            declare
               E : constant Entity_Id := Unique_Defining_Entity (N);
            begin
               if Is_Generic_Subprogram (E) then
                  null;

               --  For expression functions that have a unique declaration, the
               --  body inserted by the frontend may be far from the original
               --  point of declaration, after the private declarations of the
               --  package (to avoid premature freezing.) In those cases, mark
               --  the subprogram body at the same point as the subprogram
               --  declaration, so that entities declared afterwards have
               --  access to the axiom defining the expression function.

               elsif Is_Expression_Function_Or_Completion (E)
                 and then not Comes_From_Source (Original_Node (N))
               then
                  null;

               --  In GNATprove_Mode, a separate declaration is usually
               --  generated before the body for a subprogram if not defined
               --  by the user (unless the subprogram defines a unit or has
               --  a contract). So in general Mark_Subprogram_Declaration is
               --  always called on the declaration before Mark_Subprogram_Body
               --  is called on the body. In the remaining cases where a
               --  subprogram unit body does not have a prior declaration,
               --  call Mark_Subprogram_Declaration on the subprogram body.

               else
                  if Acts_As_Spec (N) then
                     Mark_Subprogram_Declaration (N);
                  end if;

                  if Ekind (E) = E_Function
                    and then (Is_Predicate_Function (E)
                              or else
                              Was_Expression_Function (N))
                  then
                     Mark_Entity (E);
                  else
                     Mark_Subprogram_Body (N);
                  end if;
               end if;
            end;

         when N_Subprogram_Body_Stub =>
            if Is_Subprogram_Stub_Without_Prior_Declaration (N) then
               Mark_Subprogram_Declaration (N);
            end if;

            if not Is_Generic_Subprogram (Unique_Defining_Entity (N)) then
               Mark_Subprogram_Body (Get_Body_From_Stub (N));
            end if;

         when N_Subprogram_Declaration =>
            if not Is_Predicate_Function (Defining_Entity (N)) then
               Mark_Subprogram_Declaration (N);
            end if;

            --  For expression functions that have a unique declaration, the
            --  body inserted by the frontend may be far from the original
            --  point of declaration, after the private declarations of the
            --  package (to avoid premature freezing). In those cases, mark the
            --  subprogram body at the same point as the subprogram
            --  declaration, so that entities declared afterwards have access
            --  to the axiom defining the expression function.

            declare
               E      : constant Entity_Id := Defining_Entity (N);
               Body_N : constant Node_Id := Subprogram_Body (E);
            begin
               if Is_Expression_Function_Or_Completion (E)
                 and then not Comes_From_Source (Original_Node (Body_N))
               then
                  Mark_Entity (E);
               end if;
            end;

         when N_Subtype_Indication =>
            Mark_Subtype_Indication (N);

         when N_Type_Conversion
            | N_Unchecked_Type_Conversion
         =>
            --  Mark the expression first, so that its type is marked for the
            --  rest of the checks on SPARK restrictions.

            Mark (Expression (N));

            --  Source unchecked type conversion nodes were rewritten as such
            --  by SPARK_Rewrite.Rewrite_Call, keeping the original call to an
            --  instance of Unchecked_Conversion as the Original_Node of the
            --  new N_Unchecked_Type_Conversion node, and marking the node as
            --  coming from source. We translate this original node to Why, so
            --  it should be in SPARK too.

            if Nkind (N) = N_Unchecked_Type_Conversion
              and then Comes_From_Source (N)
            then
               declare
                  Orig_N : constant Node_Id := Original_Node (N);
               begin
                  pragma Assert (Nkind (Orig_N) = N_Function_Call
                                   and then Is_Entity_Name (Name (Orig_N))
                                   and then Is_Unchecked_Conversion_Instance
                                     (Entity (Name (Orig_N))));

                  Mark (Orig_N);
               end;

            --  Otherwise, this is a type conversion that does not come from an
            --  unchecked conversion in the source. Check various limitations
            --  of GNATprove and issue an error on unsupported conversions.

            elsif Has_Array_Type (Etype (N)) then

               --  Restrict array conversions to the cases where either:
               --  - corresponding indices have modular types of the same size
               --  - or both don't have a modular type.
               --  Supporting other cases of conversions would require
               --  generating conversion functions for each required pair of
               --  array types and index base types.

               declare
                  Target_Index : Node_Id :=
                    First_Index (Retysp (Etype (N)));

                  Source_Type_Retysp : constant Entity_Id :=
                    Retysp (Etype (Expression (N)));
                  --  SPARK representation of the type of source expression

                  Source_Index : Node_Id :=
                    First_Index
                      (if Ekind (Source_Type_Retysp) = E_String_Literal_Subtype
                       then Retysp (Etype (Source_Type_Retysp))
                       else Source_Type_Retysp);
                  --  Special case string literals, since First_Index cannot be
                  --  directly called for them.

                  Dim          : constant Pos :=
                    Number_Dimensions (Retysp (Etype (N)));
                  Target_Type  : Entity_Id;
                  Source_Type  : Entity_Id;

               begin
                  for I in 1 .. Dim loop
                     Target_Type := Etype (Target_Index);
                     Source_Type := Etype (Source_Index);

                     if Has_Modular_Integer_Type (Target_Type)
                          and then
                        Has_Modular_Integer_Type (Source_Type)
                     then
                        if Esize (Target_Type) /= Esize (Source_Type) then
                           Mark_Unsupported
                             ("this conversion between array types", N);
                           exit;
                        end if;

                     elsif Has_Modular_Integer_Type (Target_Type)
                             or else
                           Has_Modular_Integer_Type (Source_Type)
                     then
                        Mark_Unsupported
                          ("this conversion between array types", N);
                        exit;
                     end if;

                     Target_Index := Next_Index (Target_Index);
                     Source_Index := Next_Index (Source_Index);
                  end loop;
               end;

            else
               declare
                  From_Type  : constant Entity_Id := Etype (Expression (N));
                  To_Type    : constant Entity_Id := Etype (N);
                  From_Float : constant Boolean :=
                    Has_Floating_Point_Type (From_Type);
                  From_Fixed : constant Boolean :=
                    Has_Fixed_Point_Type (From_Type);
                  From_Int   : constant Boolean :=
                    Has_Signed_Integer_Type (From_Type)
                      or else Has_Modular_Integer_Type (From_Type);
                  To_Float : constant Boolean :=
                    Has_Floating_Point_Type (To_Type);
                  To_Fixed   : constant Boolean :=
                    Has_Fixed_Point_Type (To_Type);
                  To_Int   : constant Boolean :=
                    Has_Signed_Integer_Type (To_Type)
                      or else Has_Modular_Integer_Type (To_Type);

               begin
                  if (From_Float and To_Fixed)
                    or (From_Fixed and To_Float)
                  then
                     Mark_Unsupported ("conversion between fixed-point and "
                                       & "floating-point types", N);

                  --  For the operation to be in the perfect result set, the
                  --  smalls of the fixed-point types should be "compatible"
                  --  according to Ada RM G.2.3(21-24): the division of smalls
                  --  should be an integer or the reciprocal of an integer.

                  elsif From_Fixed and To_Fixed then
                     declare
                        Target_Small : constant Ureal :=
                          Small_Value (Retysp (To_Type));
                        Source_Small : constant Ureal :=
                          Small_Value (Retysp (From_Type));
                        Factor : constant Ureal := Target_Small / Source_Small;
                     begin
                        if Norm_Num (Factor) /= Uint_1
                          and then Norm_Den (Factor) /= Uint_1
                        then
                           Mark_Unsupported
                             ("conversion between incompatible "
                              & "fixed-point types", N);
                        end if;
                     end;

                  --  For the conversion between a fixed-point type and an
                  --  integer, the small of the fixed-point type should be an
                  --  integer or the reciprocal of an integer for the result
                  --  to be in the perfect result set (Ada RM G.2.3(24)).

                  elsif (From_Fixed and To_Int) or (From_Int and To_Fixed) then
                     declare
                        Fixed_Type : constant Entity_Id :=
                          (if From_Fixed then From_Type else To_Type);
                        Small : constant Ureal := Small_Value (Fixed_Type);
                     begin
                        if Norm_Num (Small) /= Uint_1
                          and then Norm_Den (Small) /= Uint_1
                        then
                           Mark_Unsupported
                             ("conversion between fixed-point "
                              & "and integer types", N,
                              Cont_Msg => "fixed-point with fractional small "
                              & "leads to imprecise conversion");
                        end if;
                     end;
                  end if;
               end;
            end if;

         when N_Unary_Op =>
            Mark_Unary_Op (N);

         when N_Variant_Part =>
            declare
               Var : Node_Id := First (Variants (N));
            begin
               while Present (Var) loop
                  Mark (Var);
                  Next (Var);
               end loop;
            end;

         --  Frontend sometimes declares an Itype for the base type of a type
         --  declaration. This Itype should be marked at the point of
         --  declaration of the corresponding type, otherwise it may end up
         --  being marked multiple times in various client units, which leads
         --  to multiple definitions in Why3 for the same type.

         when N_Full_Type_Declaration
            | N_Private_Extension_Declaration
            | N_Private_Type_Declaration
            | N_Subtype_Declaration
         =>
            declare
               E  : constant Entity_Id := Defining_Entity (N);

            begin
               --  Store correspondence from completions of private types, so
               --  that Is_Full_View can be used for dealing correctly with
               --  private types, when the public part of the package is marked
               --  as SPARK_Mode On, and the private part of the package is
               --  marked as SPARK_Mode Off. This is also used later during
               --  generation of Why.

               if Is_Private_Type (E)
                 and then Present (Full_View (E))
                 and then not Is_Full_View (Full_View (E)) -- ??? why needed
               then
                  Set_Partial_View (Full_View (E), E);
               end if;

               if In_SPARK (E) then
                  if Nkind (N) = N_Full_Type_Declaration then
                     declare
                        T_Def : constant Node_Id := Type_Definition (N);
                     begin
                        if Nkind (T_Def) = N_Derived_Type_Definition then
                           Mark (Subtype_Indication (T_Def));
                        end if;
                     end;
                  end if;
               end if;
            end;

         when N_Task_Type_Declaration
            | N_Protected_Type_Declaration
         =>
            --  Pick SPARK_Mode from the concurrent type definition

            declare
               Save_SPARK_Pragma : constant Node_Id   := Current_SPARK_Pragma;
               E                 : constant Entity_Id := Defining_Entity (N);
            begin
               Current_SPARK_Pragma := SPARK_Pragma (E);
               Mark_Entity (E);

               Mark_Concurrent_Type_Declaration (N);

               Current_SPARK_Pragma := Save_SPARK_Pragma;
            end;

         --  Supported tasking constructs

         when N_Protected_Body
            | N_Task_Body
         =>
            if Is_SPARK_Tasking_Configuration then
                  case Nkind (N) is
                     when N_Protected_Body =>
                        Mark_Protected_Body (N);

                     when N_Task_Body =>
                        Mark_Subprogram_Body (N);

                     when others =>
                        raise Program_Error;

                  end case;
            else
               Mark_Violation_In_Tasking (N);
            end if;

         when N_Protected_Body_Stub
            | N_Task_Body_Stub
         =>
            if Is_SPARK_Tasking_Configuration then
               Mark (Get_Body_From_Stub (N));
            else
               Mark_Violation_In_Tasking (N);
            end if;

         when N_Entry_Body =>
            Mark_Subprogram_Body (N);

         when N_Entry_Call_Statement =>
            if Is_SPARK_Tasking_Configuration then
               --  This might be either protected entry or protected subprogram
               --  call.
               Mark_Call (N);
            else
               Mark_Violation_In_Tasking (N);
            end if;

         when N_Entry_Declaration =>
            Mark_Subprogram_Declaration (N);

         when N_With_Clause =>

            --  Proof requires marking of initial conditions of all withed
            --  units.

            if not Limited_Present (N)
              and then Nkind (Unit (Library_Unit (N))) = N_Package_Declaration
            then
               declare
                  Package_E : constant Entity_Id :=
                    Defining_Entity (Unit (Library_Unit (N)));
                  Init_Cond : constant Node_Id :=
                    Get_Pragma (Package_E, Pragma_Initial_Condition);
               begin
                  if Present (Init_Cond) then
                     declare
                        Expr : constant Node_Id :=
                          Expression
                            (First (Pragma_Argument_Associations (Init_Cond)));
                     begin
                        Mark (Expr);
                     end;
                  end if;
               end;
            end if;

         --  Unsupported tasking constructs

         when N_Abort_Statement
            | N_Accept_Statement
            | N_Asynchronous_Select
            | N_Conditional_Entry_Call
            | N_Requeue_Statement
            | N_Selective_Accept
            | N_Timed_Entry_Call
         =>
            Mark_Violation ("tasking", N);

         --  The following kinds can be safely ignored by marking

         when N_At_Clause
            | N_Attribute_Definition_Clause
            | N_Call_Marker
            | N_Character_Literal
            | N_Component_Declaration
            | N_Enumeration_Representation_Clause
            | N_Exception_Declaration
            | N_Exception_Renaming_Declaration
            | N_Formal_Object_Declaration
            | N_Formal_Package_Declaration
            | N_Formal_Subprogram_Declaration
            | N_Formal_Type_Declaration
            | N_Freeze_Entity
            | N_Freeze_Generic_Entity
            | N_Function_Instantiation
            | N_Generic_Function_Renaming_Declaration
            | N_Generic_Package_Declaration
            | N_Generic_Package_Renaming_Declaration
            | N_Generic_Procedure_Renaming_Declaration
            | N_Generic_Subprogram_Declaration
            | N_Implicit_Label_Declaration
            | N_Incomplete_Type_Declaration
            | N_Itype_Reference
            | N_Null_Statement
            | N_Operator_Symbol
            | N_Others_Choice
            | N_Package_Instantiation
            | N_Package_Renaming_Declaration
            | N_Procedure_Instantiation
            | N_Record_Representation_Clause
            | N_String_Literal
            | N_Subprogram_Renaming_Declaration
            | N_Use_Package_Clause
            | N_Use_Type_Clause
            | N_Validate_Unchecked_Conversion
            | N_Variable_Reference_Marker
         =>
            null;

         when N_Real_Literal
            | N_Integer_Literal
         =>
            --  If a literal is the result of the front-end
            --  rewriting a static attribute, then we mark
            --  the original node.
            if not Comes_From_Source (N)
              and then Is_Rewrite_Substitution (N)
              and then Nkind (Original_Node (N)) = N_Attribute_Reference
            then
               Mark_Attribute_Reference (Original_Node (N));
            else
               Mark_Entity (Etype (N));
            end if;

         when N_Delta_Aggregate =>

            if Retysp_In_SPARK (Etype (N)) then
               Mark (Expression (N));
               Mark_List (Component_Associations (N));
               Check_No_Deep_Duplicates_In_Assoc (N);
            else
               Mark_Violation (N, Etype (N));
            end if;

         --  Uses of object renamings are rewritten by expansion, but the name
         --  is still being evaluated at the location of the renaming, even if
         --  there are no uses of the renaming.

         when N_Object_Renaming_Declaration =>
            Mark (Name (N));

         --  N_Expression_With_Actions is only generated from declare
         --  expressions in GNATprove mode.

         when N_Expression_With_Actions =>
            pragma Assert (Comes_From_Source (N));
            Mark_Actions (N, Actions (N));

            if not Retysp_In_SPARK (Etype (N)) then
               Mark_Violation (N, From => Etype (N));
            else
               Mark (Expression (N));
            end if;

         --  The following nodes are rewritten by semantic analysis

         when N_Expression_Function
            | N_Single_Protected_Declaration
            | N_Single_Task_Declaration
         =>
            raise Program_Error;

         --  The following nodes are never generated in GNATprove mode

         when N_Compound_Statement
            | N_Unchecked_Expression
         =>
            raise Program_Error;

<<<<<<< HEAD
=======
         --  For now, we don't support the use of target_name inside an
         --  assignment which is a move or reborrow.

         when N_Target_Name =>
            if Is_Anonymous_Access_Object_Type (Retysp (Etype (N))) then
               Mark_Unsupported ("'@ inside a reborrow", N);
            elsif Is_Deep (Etype (N)) then
               Mark_Unsupported ("'@ inside a move assignment", N);
            end if;

>>>>>>> 339bffd3
         --  Mark should not be called on other kinds

         when N_Abortable_Part
            | N_Accept_Alternative
            | N_Access_Definition
            | N_Access_Function_Definition
            | N_Access_Procedure_Definition
            | N_Access_To_Object_Definition
            | N_Aspect_Specification
            | N_Compilation_Unit
            | N_Compilation_Unit_Aux
            | N_Component_Clause
            | N_Component_Definition
            | N_Component_List
            | N_Constrained_Array_Definition
            | N_Contract
            | N_Decimal_Fixed_Point_Definition
            | N_Defining_Character_Literal
            | N_Defining_Identifier
            | N_Defining_Operator_Symbol
            | N_Defining_Program_Unit_Name
            | N_Delay_Alternative
            | N_Delta_Constraint
            | N_Derived_Type_Definition
            | N_Designator
            | N_Digits_Constraint
            | N_Discriminant_Association
            | N_Discriminant_Specification
            | N_Elsif_Part
            | N_Empty
            | N_Entry_Body_Formal_Part
            | N_Entry_Call_Alternative
            | N_Entry_Index_Specification
            | N_Enumeration_Type_Definition
            | N_Error
            | N_Exception_Handler
            | N_Floating_Point_Definition
            | N_Formal_Decimal_Fixed_Point_Definition
            | N_Formal_Derived_Type_Definition
            | N_Formal_Discrete_Type_Definition
            | N_Formal_Floating_Point_Definition
            | N_Formal_Incomplete_Type_Definition
            | N_Formal_Modular_Type_Definition
            | N_Formal_Ordinary_Fixed_Point_Definition
            | N_Formal_Private_Type_Definition
            | N_Formal_Signed_Integer_Type_Definition
            | N_Free_Statement
            | N_Function_Specification
            | N_Generic_Association
            | N_Index_Or_Discriminant_Constraint
            | N_Iteration_Scheme
            | N_Loop_Parameter_Specification
            | N_Mod_Clause
            | N_Modular_Type_Definition
            | N_Ordinary_Fixed_Point_Definition
            | N_Package_Specification
            | N_Parameter_Specification
            | N_Pragma_Argument_Association
            | N_Procedure_Specification
            | N_Protected_Definition
            | N_Push_Pop_xxx_Label
            | N_Range_Constraint
            | N_Real_Range_Specification
            | N_Record_Definition
            | N_SCIL_Dispatch_Table_Tag_Init
            | N_SCIL_Dispatching_Call
            | N_SCIL_Membership_Test
            | N_Signed_Integer_Type_Definition
            | N_Subunit
            | N_Target_Name
            | N_Task_Definition
            | N_Terminate_Alternative
            | N_Triggering_Alternative
            | N_Unconstrained_Array_Definition
            | N_Unused_At_End
            | N_Unused_At_Start
            | N_Variant
         =>
            raise Program_Error;
      end case;
<<<<<<< HEAD
=======

      --  SPARK RM 3.10(6): If a prefix of a name is of an owning type, then
      --  the prefix shall denote neither a non-traversal function call, an
      --  aggregate, an allocator, nor any other expression whose associated
      --  object is (or, as in the case of a conditional expression, might be)
      --  the same as that of such a forbidden expression (e.g., a qualified
      --  expression or type conversion whose operand would be forbidden as a
      --  prefix by this rule).

      if Nkind (N) in N_Attribute_Reference
                    | N_Explicit_Dereference
                    | N_Indexed_Component
                    | N_Selected_Component
                    | N_Slice
      then
         declare
            procedure Validate_Owning_Prefix (Expr : Node_Id) with
              Pre => Is_Deep (Etype (Expr));
            --  Check that Expr is a valid owning prefix

            ----------------------------
            -- Validate_Owning_Prefix --
            ----------------------------

            procedure Validate_Owning_Prefix (Expr : Node_Id) is
            begin
               case Nkind (Expr) is
                  when N_Qualified_Expression
                     | N_Type_Conversion
                     | N_Unchecked_Type_Conversion
                  =>
                     Validate_Owning_Prefix (Expression (Expr));

                  when N_Allocator =>
                     Mark_Violation
                       ("allocator as the prefix of an expression",
                        Expr,
                        SRM_Reference => "SPARK RM 3.10(6)");

                  when N_Aggregate
                     | N_Delta_Aggregate
                     | N_Extension_Aggregate
                  =>
                     Mark_Violation
                       ("aggregate of owning type as the prefix of"
                        & " an expression",
                        Expr,
                        SRM_Reference => "SPARK RM 3.10(6)");

                  when N_Attribute_Reference =>
                     if not Is_Attribute_Result (Expr) then
                        Mark_Violation
                          ("attribute reference of owning type as the prefix"
                           & " of an expression",
                           Expr,
                           SRM_Reference => "SPARK RM 3.10(6)");
                     end if;

                  when N_Function_Call =>
                     if not Is_Traversal_Function_Call (Expr) then
                        Mark_Violation
                          ("non-traversal function call of owning type as"
                           & " the prefix of an expression",
                           Expr,
                           SRM_Reference => "SPARK RM 3.10(6)");
                     end if;

                  when N_If_Expression =>
                     declare
                        Condition : constant Node_Id :=
                          First (Expressions (Expr));
                        Then_Expr : constant Node_Id := Next (Condition);
                        Else_Expr : constant Node_Id := Next (Then_Expr);
                     begin
                        Validate_Owning_Prefix (Then_Expr);
                        Validate_Owning_Prefix (Else_Expr);
                     end;

                  when N_Case_Expression =>
                     declare
                        Cases    : constant List_Id := Alternatives (Expr);
                        Cur_Case : Node_Id := First (Cases);
                     begin
                        while Present (Cur_Case) loop
                           Validate_Owning_Prefix (Expression (Cur_Case));
                           Next (Cur_Case);
                        end loop;
                     end;

                  when others =>
                     null;
               end case;
            end Validate_Owning_Prefix;

            --  Local variables

            Pref : constant Node_Id := Prefix (N);

         begin
            --  Check whether type is deep only if it has previously been
            --  marked in SPARK. Otherwise there was already a violation, and
            --  we should not call Is_Deep on a type possibly not marked.

            if Etype (Pref) /= Standard_Void_Type
              and then Entity_In_SPARK (Etype (Pref))
              and then Is_Deep (Etype (Pref))

              --  Special case for attributes 'Old and 'Loop_Entry which should
              --  be applicable to a call to a volatile function of owning type
              --  in order to be able to compare a modified variable of owning
              --  type with a previous value of the same variable. ??? This
              --  should be expressed as a rule in SPARK RM.

              and then not Is_Attribute_Old (N)
              and then not Is_Attribute_Loop_Entry (N)
            then
               Validate_Owning_Prefix (Pref);
            end if;
         end;
      end if;
>>>>>>> 339bffd3
   end Mark;

   ------------------
   -- Mark_Actions --
   ------------------

   procedure Mark_Actions (N : Node_Id; L : List_Id) is
      In_Declare_Expr : constant Boolean :=
        Nkind (N) = N_Expression_With_Actions;

      function Acceptable_Actions (L : List_Id) return Boolean;
      --  Go through the list of actions L and decide if it is acceptable for
      --  translation into Why. When an unfit action is found, either a
      --  precise violation is raised on the spot, and the iteration continues,
      --  or we end the iteration and return False so that a generic violation
      --  can be emitted. In particular, we do the later for actions which are
      --  not coming from declare expressions, where the declared objects do
      --  not correspond to anything user visible.

      ------------------------
      -- Acceptable_Actions --
      ------------------------

      function Acceptable_Actions (L : List_Id) return Boolean is
         N : Node_Id := First (L);

      begin
         while Present (N) loop
            --  Only actions that consist in N_Object_Declaration nodes for
            --  constants are translated. All types are accepted and
            --  corresponding effects (for bounds of dynamic types) discarded
            --  when translating to Why.

            case Nkind (N) is
               when N_Subtype_Declaration
                  | N_Full_Type_Declaration
               =>
                  null;

               when N_Object_Declaration =>

                  --  We only accept constants

                  if Constant_Present (N) then

                     --  We don't support local borrowers/observers in actions

                     if Is_Anonymous_Access_Object_Type
                       (Etype (Defining_Identifier (N)))
                     then
                        if In_Declare_Expr then
                           declare
                              Kind : constant String :=
                                (if Is_Access_Constant
                                   (Etype (Defining_Identifier (N)))
                                 then "observers"
                                 else "borrowers");
                           begin
                              Mark_Violation
                                ("local " & Kind & " in declare expression",
                                 N);
                           end;
                        end if;
                        return In_Declare_Expr;

                     --  We don't support moves in actions

                     elsif Is_Deep (Retysp (Etype (Defining_Identifier (N))))
                       and then Is_Path_Expression (Expression (N))
                       and then Present (Get_Root_Object (Expression (N)))
                     then
                        if In_Declare_Expr then
                           Mark_Violation
                             ("move in declare expression", N);
                        end if;
                        return In_Declare_Expr;
                     end if;
                  else
                     return False;
                  end if;

               --  Object renamings are not ignored, but simply checked for
               --  absence of RTE in their name.

               when N_Ignored_In_SPARK
                  | N_Object_Renaming_Declaration
               =>
                  null;

               when N_Pragma =>
                  if Is_Ignored_Pragma_Check (N) then
                     null;
                  else
                     return False;
                  end if;

               when others =>
                  return False;
            end case;

            Next (N);
         end loop;

         return True;
      end Acceptable_Actions;

      Save_Inside_Actions : constant Boolean := Inside_Actions;

   --  Start of processing for Mark_Actions

   begin
      Inside_Actions := True;

      Mark_List (L);
      if not Acceptable_Actions (L) then
         --  We should never reach here, but in case we do, we issue an
         --  understandable error message pointing to the source of the
         --  too complex actions.

         Mark_Unsupported ("too complex actions inserted in expression", N);
      end if;

      Inside_Actions := Save_Inside_Actions;
   end Mark_Actions;

   ------------------
   -- Mark_Address --
   ------------------

   procedure Mark_Address (E : Entity_Id) is
      Address : constant Node_Id := Get_Rep_Item (E, Name_Address);
   begin
      if Present (Address) then
         Mark (Expression (Address));
      end if;
   end Mark_Address;

   ---------------------------------------------
   -- Mark_Aspect_Clauses_And_Pragmas_In_List --
   ---------------------------------------------

   procedure Mark_Aspect_Clauses_And_Pragmas_In_List (L : List_Id) is
      Cur : Node_Id := First (L);

   begin
      --  Only mark pragmas and aspect clauses. Ignore GNATprove annotate
      --  pragmas here.

      while Present (Cur) loop
         if Nkind (Cur) in N_Pragma | N_Representation_Clause
           and then not Is_Pragma_Annotate_GNATprove (Cur)
         then
            Mark (Cur);
         end if;
         Next (Cur);
      end loop;
   end Mark_Aspect_Clauses_And_Pragmas_In_List;

   ------------------------------
   -- Mark_Attribute_Reference --
   ------------------------------

   procedure Mark_Attribute_Reference (N : Node_Id) is
      Aname   : constant Name_Id      := Attribute_Name (N);
      P       : constant Node_Id      := Prefix (N);
      Exprs   : constant List_Id      := Expressions (N);
      Attr_Id : constant Attribute_Id := Get_Attribute_Id (Aname);

   begin
      --  This case statement must agree with the table specified in SPARK RM
      --  15.2 "Language Defined Attributes".
      --
      --  See also the analysis in Gnat2Why.Expr.Transform_Attr which defines
      --  which of these attributes are supported in proof.
      case Attr_Id is

         --  Support a subset of the attributes defined in Ada RM. These are
         --  the attributes marked "Yes" in SPARK RM 15.2.
         when Attribute_Adjacent
            | Attribute_Aft
            | Attribute_Body_Version
            | Attribute_Callable
            | Attribute_Caller
            | Attribute_Ceiling
            | Attribute_Class
            | Attribute_Constrained
            | Attribute_Copy_Sign
            | Attribute_Definite
            | Attribute_Delta
            | Attribute_Denorm
            | Attribute_Digits
            | Attribute_Enum_Rep
            | Attribute_First
            | Attribute_First_Valid
            | Attribute_Floor
            | Attribute_Fore
            | Attribute_Last
            | Attribute_Last_Valid
            | Attribute_Length
            | Attribute_Machine
            | Attribute_Machine_Emax
            | Attribute_Machine_Emin
            | Attribute_Machine_Mantissa
            | Attribute_Machine_Overflows
            | Attribute_Machine_Radix
            | Attribute_Machine_Rounds
            | Attribute_Max
            | Attribute_Min
            | Attribute_Mod
            | Attribute_Model
            | Attribute_Model_Emin
            | Attribute_Model_Epsilon
            | Attribute_Model_Mantissa
            | Attribute_Model_Small
            | Attribute_Modulus
            | Attribute_Partition_ID
            | Attribute_Pos
            | Attribute_Pred
            | Attribute_Range
            | Attribute_Remainder
            | Attribute_Result
            | Attribute_Round
            | Attribute_Rounding
            | Attribute_Safe_First
            | Attribute_Safe_Last
            | Attribute_Scale
            | Attribute_Scaling
            | Attribute_Small
            | Attribute_Succ
            | Attribute_Terminated
            | Attribute_Truncation
            | Attribute_Unbiased_Rounding
            | Attribute_Update
            | Attribute_Val
            | Attribute_Value
            | Attribute_Version
            | Attribute_Wide_Value
            | Attribute_Wide_Wide_Value
            | Attribute_Wide_Wide_Width
            | Attribute_Wide_Width
            | Attribute_Width
         =>
            null;

         --  We assume a maximal length for the image of any type. This length
         --  may be inaccurate for identifiers.
         when Attribute_Img
            | Attribute_Image
            | Attribute_Wide_Image
            | Attribute_Wide_Wide_Image
         =>
            if Emit_Warning_Info_Messages
              and then SPARK_Pragma_Is (Opt.On)
              and then Gnat2Why_Args.Pedantic
              and then Is_Enumeration_Type (Etype (P))
            then
               Error_Msg_Name_1 := Aname;
               Error_Msg_N
                 ("?attribute % has an implementation-defined length",
                  N);
            end if;

         --  These attributes are supported, but generate a warning in
         --  "pedantic" mode, owing to their implemention-defined status.
         --  These are the attributes marked "Warn" in SPARK RM 15.2.
         when Attribute_Alignment
            | Attribute_Bit_Order
            | Attribute_Component_Size
            | Attribute_First_Bit
            | Attribute_Last_Bit
            | Attribute_Object_Size
            | Attribute_Position
            | Attribute_Size
            | Attribute_Value_Size
         =>
            --  Attribute Alignment is only supported for a type, or an object
            --  for which its value is specified explicitly. Otherwise, the
            --  value of the object alignment is not known, as it is defined by
            --  gigi which might use the value of alignment for its type, or
            --  promote it in some cases to a larger value.

            if Attr_Id = Attribute_Alignment then
               declare
                  Has_Type_Prefix : constant Boolean :=
                    Nkind (P) in N_Identifier | N_Expanded_Name
                      and then Is_Type (Entity (P));
                  Has_Known_Alignment : constant Boolean :=
                    Nkind (P) in N_Has_Entity
                      and then Present (Entity (P))
                      and then Known_Alignment (Entity (P));
               begin
                  if not (Has_Type_Prefix or else Has_Known_Alignment) then
                     Mark_Unsupported ("unknown value of object alignment", N);
                     return;
                  end if;
               end;
            end if;

            if Emit_Warning_Info_Messages
              and then SPARK_Pragma_Is (Opt.On)
              and then Gnat2Why_Args.Pedantic
            then
               Error_Msg_Name_1 := Aname;
               Error_Msg_N
                 ("?attribute % has an implementation-defined value", N);
            end if;

         when Attribute_Valid =>
            if Emit_Warning_Info_Messages
              and then SPARK_Pragma_Is (Opt.On)
            then
               Error_Msg_F ("?attribute Valid is assumed to return True", N);
            end if;

         --  Attribute Initialized is used on prefixes with relaxed
         --  initialization. It does not mandate the evaluation of its prefix.
         --  Thus it can be called on scalar "names" which are not initialized
         --  without generating a bounded error.

         when Attribute_Initialized =>

            if not Retysp_In_SPARK (Etype (P))
              or else not
                (Expr_Has_Relaxed_Init (P, No_Eval => True)
                 or else Has_Relaxed_Init (Etype (P)))
            then
               Mark_Violation
                 ("prefix of attribute """
                  & Standard_Ada_Case (Get_Name_String (Aname))
                  & """ without initialization by proof",
                  N);
            end if;

         --  Attribute Address is only allowed at the top level of an Address
         --  aspect or attribute definition clause.

         when Attribute_Address =>
            if Nkind (Parent (N)) /= N_Attribute_Definition_Clause then
               Mark_Violation
                 ("attribute """ & Standard_Ada_Case (Get_Name_String (Aname))
                  & """ outside an attribute definition clause", N);
            end if;

          --  Check SPARK RM 3.10(13) regarding 'Old and 'Loop_Entry on access
          --  types.

         when Attribute_Loop_Entry
            | Attribute_Old
         =>
            if Is_Deep (Etype (P)) then
               declare
                  Astring : constant String :=
                    Standard_Ada_Case (Get_Name_String (Aname));
               begin
                  if Nkind (P) /= N_Function_Call then
                     Mark_Violation
                       ("prefix of """ & Astring
                        & """ attribute which is not a function call",
                        P, "SPARK RM 3.10(13)");

                  elsif Is_Traversal_Function_Call (P) then
                     Mark_Violation
                       ("prefix of """ & Astring
                        & """ attribute which is a call to a traversal "
                        & "function",
                        P, "SPARK RM 3.10(13)");
                  end if;
               end;
            end if;

         when Attribute_Access =>
            if not Is_Access_Subprogram_Type (Base_Type (Etype (N))) then
               Mark_Violation
                 ("attribute """ & Standard_Ada_Case (Get_Name_String (Aname))
                  & """ on object", N);

            --  We only support 'Access if it is directly called on a
            --  subprogram name. Otherwise, we return early to avoid trying
            --  to mark the prefix.

            elsif Nkind (P) not in N_Identifier | N_Expanded_Name then
               Mark_Unsupported
                 ("Access attribute on a complex expression", N);
               return;
            else
               pragma Assert (Nkind (P) in N_Identifier | N_Expanded_Name);
               declare
                  Subp : constant Entity_Id := Entity (P);
               begin
                  if not In_SPARK (Subp) then
                     Mark_Violation (N, From => P);

                  --  Dispatching operations need a specialised version that is
                  --  called on classwide types. We do not support them
                  --  currently.

                  elsif Is_Dispatching_Operation (Subp) then
                     Mark_Unsupported ("access to dispatching operation", N);

                  --  Volatile functions and subprograms declared within a
                  --  protected object have an implicit global parameter. We do
                  --  not support taking their access.

                  elsif Ekind (Subp) = E_Function
                    and then Is_Volatile_Function (Subp)
                  then
                     Mark_Violation ("access to volatile function", N);

                  elsif Within_Protected_Type (Subp) then
                     Mark_Violation
                       ("access to subprogram declared within a protected"
                        & " object", N);

                  --  Subprograms annotated with relaxed initialization need
                  --  a special handling at call.

                  elsif Has_Aspect (Subp, Aspect_Relaxed_Initialization) then
                     Mark_Unsupported
                       ("access to subprogram annotated with"
                        & " Relaxed_Initialization", N);
                  end if;
               end;
            end if;

         when others =>
            Mark_Violation
              ("attribute """ & Standard_Ada_Case (Get_Name_String (Aname))
               & """", N);
            return;
      end case;

      Mark (P);
      Mark_List (Exprs);
   end Mark_Attribute_Reference;

   --------------------
   -- Mark_Binary_Op --
   --------------------

   procedure Mark_Binary_Op (N : Node_Id) is
      --  CodePeer does not understand the raise expressions inside and issues
      --  false alarms otherwise.
      pragma Annotate (CodePeer, Skip_Analysis);

      E : constant Entity_Id := Entity (N);

   begin
      --  Call is in SPARK only if the subprogram called is in SPARK.
      --
      --  Here we only deal with calls to operators implemented as intrinsic,
      --  because calls to user-defined operators completed with ordinary
      --  bodies have been already replaced by the frontend to N_Function_Call.
      --  These include predefined ones (like those on Standard.Boolean),
      --  compiler-defined (like concatenation of array types), and
      --  user-defined (completed with a pragma Intrinsic).

      pragma Assert (Is_Intrinsic_Subprogram (E));

      pragma Assert (Ekind (E) in E_Function | E_Operator);

      if Ekind (E) = E_Function
        and then not In_SPARK (E)
      then
         Mark_Violation (N, From => E);
      end if;

      Mark (Left_Opnd (N));
      Mark (Right_Opnd (N));

      --  Only support multiplication and division operations on fixed-point
      --  types if either:
      --  - one of the arguments is an integer type, or
      --  - the result type is an integer type, or
      --  - both arguments and the result have compatible fixed-point types as
      --    defined in Ada RM G.2.3(21)

      if Nkind (N) in N_Op_Multiply | N_Op_Divide then
         declare
            L_Type  : constant Entity_Id := Base_Type (Etype (Left_Opnd (N)));
            R_Type  : constant Entity_Id := Base_Type (Etype (Right_Opnd (N)));
            Expr_Type : constant Entity_Id := Etype (N);
            E_Type : constant Entity_Id := Base_Type (Expr_Type);

            L_Type_Is_Fixed : constant Boolean :=
              Has_Fixed_Point_Type (L_Type);
            L_Type_Is_Float : constant Boolean :=
              Has_Floating_Point_Type (L_Type);
            R_Type_Is_Fixed : constant Boolean :=
              Has_Fixed_Point_Type (R_Type);
            R_Type_Is_Float : constant Boolean :=
              Has_Floating_Point_Type (R_Type);
            E_Type_Is_Fixed : constant Boolean :=
              Has_Fixed_Point_Type (E_Type);
            E_Type_Is_Float : constant Boolean :=
              Has_Floating_Point_Type (E_Type);
         begin
            --  We support multiplication and division between different
            --  fixed-point types provided the result is in the "perfect result
            --  set" according to Ada RM G.2.3(21).

            if L_Type_Is_Fixed and R_Type_Is_Fixed then
               declare
                  L_Small : constant Ureal := Small_Value (L_Type);
                  R_Small : constant Ureal := Small_Value (R_Type);
                  E_Small : constant Ureal :=
                    (if E_Type_Is_Fixed then Small_Value (E_Type)
                     elsif Has_Integer_Type (E_Type) then Ureal_1
                     else raise Program_Error);
                  Factor  : constant Ureal :=
                    (if Nkind (N) = N_Op_Multiply then
                       (L_Small * R_Small) / E_Small
                     else
                       L_Small / (R_Small * E_Small));
               begin
                  --  For the operation to be in the perfect result set, the
                  --  smalls of the fixed-point types should be "compatible"
                  --  according to Ada RM G.2.3(21):
                  --  - for a multiplication, (l * r) / op should be an integer
                  --    or the reciprocal of an integer;
                  --  - for a division, l / (r * op) should be an integer or
                  --    the reciprocal of an integer.

                  if Norm_Num (Factor) /= Uint_1
                    and then Norm_Den (Factor) /= Uint_1
                  then
                     Mark_Unsupported
                       ("operation between incompatible fixed-point types", N);
                  end if;
               end;

            elsif (L_Type_Is_Fixed or R_Type_Is_Fixed or E_Type_Is_Fixed)
              and (L_Type_Is_Float or R_Type_Is_Float or E_Type_Is_Float)
            then
               Mark_Unsupported
                 ("operation between fixed-point and floating-point types", N);
            end if;
         end;
      end if;

      --  In pedantic mode, issue a warning whenever an arithmetic operation
      --  could be reordered by the compiler, like "A + B - C", as a given
      --  ordering may overflow and another may not. Not that a warning is
      --  issued even on operations like "A * B / C" which are not reordered
      --  by GNAT, as they could be reordered according to RM 4.5/13.

      if Emit_Warning_Info_Messages
        and then Gnat2Why_Args.Pedantic

        --  Ignore code defined in the standard library, unless the main unit
        --  is from the standard library. In particular, ignore code from
        --  instances of generics defined in the standard library (unless we
        --  are analyzing the standard library itself). As a result, no warning
        --  is generated in this case for standard library code. Such warnings
        --  are only noise, because a user sets the strict SPARK mode precisely
        --  when he uses another compiler than GNAT, with a different
        --  implementation of the standard library.

        and then
          (not In_Internal_Unit (N)
            or else Is_Internal_Unit (Main_Unit))
        and then SPARK_Pragma_Is (Opt.On)

      then
         case N_Binary_Op'(Nkind (N)) is
            when N_Op_Add | N_Op_Subtract =>
               if Nkind (Left_Opnd (N)) in N_Op_Add | N_Op_Subtract
                 and then Paren_Count (Left_Opnd (N)) = 0
               then
                  Error_Msg_F
                    ("?possible reassociation due to missing parentheses",
                     Left_Opnd (N));
               end if;

               if Nkind (Right_Opnd (N)) in N_Op_Add | N_Op_Subtract
                 and then Paren_Count (Right_Opnd (N)) = 0
               then
                  Error_Msg_F
                    ("?possible reassociation due to missing parentheses",
                     Right_Opnd (N));
               end if;

            when N_Op_Multiply | N_Op_Divide | N_Op_Mod | N_Op_Rem =>
               if Nkind (Left_Opnd (N)) in N_Multiplying_Operator
                 and then Paren_Count (Left_Opnd (N)) = 0
               then
                  Error_Msg_F
                    ("?possible reassociation due to missing parentheses",
                     Left_Opnd (N));
               end if;

               if Nkind (Right_Opnd (N)) in N_Multiplying_Operator
                 and then Paren_Count (Right_Opnd (N)) = 0
               then
                  Error_Msg_F
                    ("?possible reassociation due to missing parentheses",
                     Right_Opnd (N));
               end if;

            when others =>
               null;
         end case;
      end if;
   end Mark_Binary_Op;

   ---------------
   -- Mark_Call --
   ---------------

   procedure Mark_Call (N : Node_Id) is
      E : Entity_Id;
      --  Entity of the called subprogram or entry

      function Is_Volatile_Call (Call_Node : Node_Id) return Boolean;
      --  Returns True iff call is volatile

      procedure Mark_Param (Formal : Entity_Id; Actual : Node_Id);
      --  Mark actuals of the call

      ----------------------
      -- Is_Volatile_Call --
      ----------------------

      function Is_Volatile_Call (Call_Node : Node_Id) return Boolean
      is
         Target : constant Entity_Id := Get_Called_Entity (Call_Node);
      begin
         if Is_Protected_Type (Scope (Target))
           and then not Is_External_Call (Call_Node)
         then

            --  This is an internal call to protected function

            return Is_Enabled_Pragma
              (Get_Pragma (Target, Pragma_Volatile_Function));
         else
            return Is_Volatile_Function (Target);
         end if;
      end Is_Volatile_Call;

      ----------------
      -- Mark_Param --
      ----------------

      procedure Mark_Param
        (Formal : Entity_Id;
         Actual : Node_Id) is
      begin
         --  Special checks for effectively volatile calls and objects
         if Comes_From_Source (Actual)
           and then
             (Is_Effectively_Volatile_Object (Actual)
              or else (Nkind (Actual) = N_Function_Call
                       and then Nkind (Name (Actual)) /= N_Explicit_Dereference
                         and then Is_Volatile_Call (Actual))
              or else Nkind (Actual) = N_Allocator)
         then
            --  An effectively volatile object may act as an actual when the
            --  corresponding formal is of a non-scalar effectively volatile
            --  type (SPARK RM 7.1.3(10)).

            if not Is_Scalar_Type (Etype (Formal))
              and then Is_Effectively_Volatile (Etype (Formal))
            then
               null;

            --  An effectively volatile object may act as an actual in a call
            --  to an instance of Unchecked_Conversion. (SPARK RM 7.1.3(10)).

            elsif Is_Unchecked_Conversion_Instance (E) then
               null;

            else
               Mark_Violation
                 (Msg           =>
                  (case Nkind (Actual) is
                   when N_Function_Call => "volatile function call",
                   when N_Allocator => "allocator",
                   when others => "volatile object")
                  & " as actual",
                  N             => Actual,
                  SRM_Reference => "SPARK RM 7.1.3(10)");
            end if;
         end if;

         --  Regular checks
         Mark (Actual);

         --  In a procedure or entry call, copy in of a parameter of an
         --  anonymous access type is considered to be an observe/a borrow.
         --  Check that it abides by the corresponding rules.
         --  This will also recursively check borrows occuring as part of calls
         --  of traversal functions in these parameters.

         if Is_Anonymous_Access_Object_Type (Etype (Formal))
           and then Ekind (E) /= E_Function
         then
            Check_Source_Of_Borrow_Or_Observe (Actual);

         --  Parts of constant objects should not appear as out or in out
         --  parameters in procedure calls.

         elsif Ekind (Formal) in E_In_Out_Parameter | E_Out_Parameter then
            declare
               Mode : constant String :=
                 (if Ekind (Formal) = E_In_Out_Parameter
                  then "`IN OUT`" else "`OUT`");
            begin
               if not Is_Path_Expression (Actual)
                 or else No (Get_Root_Object (Actual))
               then
                  Mark_Violation
                    ("expression as " & Mode & " parameter", Actual);
               elsif Is_Constant_In_SPARK (Get_Root_Object (Actual)) then
                  Mark_Violation
                    ("constant object as " & Mode & " parameter", Actual);
               end if;
            end;
         end if;
      end Mark_Param;

      procedure Mark_Actuals is new Iterate_Call_Parameters (Mark_Param);

   --  Start processing for Mark_Call

   begin
      if Nkind (Name (N)) = N_Explicit_Dereference then
         Mark (Prefix (Name (N)));
         Mark_Actuals (N);
         return;

      else
         E := Get_Called_Entity (N);

         --  Calls to aliases, i.e. subprograms created by the frontend
         --  that operate on derived types, are rewritten with calls to
         --  corresponding subprograms that operate on the base types.

         pragma Assert
           (if Is_Overloadable (E)
            then E = Ultimate_Alias (E)
            else Ekind (E) = E_Entry_Family);
      end if;

      --  A possibly nonreturning procedure should only be called from
      --  another (possibly) nonreturning procedure.

      if Has_Might_Not_Return_Annotation (E) then
         declare
            Caller : Entity_Id :=
              Unique_Defining_Entity (Enclosing_Declaration (N));
         begin
            while Ekind (Caller) not in Subprogram_Kind
                                      | E_Entry
                                      | E_Package
                                      | E_Package_Body
                                      | E_Task_Body
            loop
               Caller := Scope (Caller);
            end loop;

            if not Is_Possibly_Nonreturning_Procedure (Caller) then
               Error_Msg_N ("call to possibly nonreturning procedure outside "
                            & "a (possibly) nonreturning procedure", N);
               if Ekind (Caller) = E_Procedure then
                  Error_Msg_NE
                    ("\consider annotating caller & with Might_Not_Return",
                     N, Caller);
               end if;
            end if;
         end;
      end if;

      --  There should not be calls to default initial condition and invariant
      --  procedures.

      pragma Assert (not Subprogram_Is_Ignored_For_Proof (E));

      --  External calls to non-library-level objects are not yet supported
      if Ekind (Scope (E)) = E_Protected_Type
        and then Is_External_Call (N)
      then
         declare
            Obj : constant Entity_Id :=
              Get_Enclosing_Object (Prefix (Name (N)));
         begin
            if Present (Obj) then
               case Ekind (Obj) is
                  when Formal_Kind =>
                     Mark_Unsupported
                       ("call to operation of a formal protected parameter",
                        N);
                     return;

                  --  Accept external calls prefixed with library-level objects

                  when E_Variable =>
                     Mark (Prefix (Name (N)));

                  when others =>
                     raise Program_Error;
               end case;
            else
               Mark_Violation
                 ("call through access to protected operation", N);
               return;
            end if;
         end;
      end if;

      --  Similar limitation for suspending on suspension objects
      if Suspends_On_Suspension_Object (E) then
         declare
            Obj : constant Entity_Id :=
              Get_Enclosing_Object (First_Actual (N));
         begin
            if Present (Obj) then
               case Ekind (Obj) is
                  when Formal_Kind =>
                     Mark_Unsupported ("suspension on a formal parameter", N);
                     return;

                  --  Suspension on library-level objects is fine

                  when E_Variable =>
                     null;

                  when others =>
                     raise Program_Error;
               end case;
            else
               Mark_Violation
                 ("suspension through access to suspension object", N);
               return;
            end if;
         end;
      end if;

      if Ekind (E) = E_Function
        and then not Is_OK_Volatile_Context (Context => Parent (N),
                                             Obj_Ref => N)
        and then Is_Volatile_Call (N)
      then
         Mark_Violation ("call to a volatile function in interfering context",
                         N);
         return;
      end if;

      --  We are calling a predicate function whose predicate is not visible
      --  in SPARK. This is OK, we do not try to mark the call.

      if Ekind (E) = E_Function
        and then Is_Predicate_Function (E)
        and then not In_SPARK (E)
      then
         return;
      end if;

      Mark_Actuals (N);

      --  Call is in SPARK only if the subprogram called is in SPARK

      if not In_SPARK (E) then
         Mark_Violation (N, From => E);

      elsif Nkind (N) in N_Subprogram_Call
        and then Present (Controlling_Argument (N))
        and then Is_Invisible_Dispatching_Operation (E)
      then
         Mark_Violation
           ("dispatching call on primitive of untagged private", N);

      --  Warn about calls to predefined and imported subprograms with no
      --  manually-written Global or Depends contracts. Exempt calls to pure
      --  subprograms (because Pure acts as "Global => null").

      elsif Emit_Warning_Info_Messages
        and then SPARK_Pragma_Is (Opt.On)
        and then not Has_User_Supplied_Globals (E)
        and then ((Is_Imported (E) and then
                     Convention (E) not in Convention_Ada
                                         | Convention_Intrinsic)
                   or else (In_Internal_Unit (E)
                              and then
                            not In_Internal_Unit (N)))
      then
         Error_Msg_NE
           ("?no Global contract available for &", N, E);
         Error_Msg_NE
           ("\\assuming & has no effect on global items", N, E);
      end if;

      --  Check special rules for calls to pledge functions. The first
      --  parameter should be a local borrower of the result of a traversal
      --  function.

      if Has_Pledge_Annotation (E) then
         declare
            function Check_Pledge_Context (Call : Node_Id) return Boolean;
            --  Check that call occurs at top-level or in a positive position
            --  inside an assertion.

            --------------------------
            -- Check_Pledge_Context --
            --------------------------

            function Check_Pledge_Context (Call : Node_Id) return Boolean is
               N : Node_Id := Call;
               P : Node_Id;
            begin
               loop
                  P := Parent (N);

                  case Nkind (P) is
                     when N_Pragma_Argument_Association =>
                        declare
                           Prag_Id : constant Pragma_Id :=
                             Get_Pragma_Id (Pragma_Name (Parent (P)));
                        begin
                           case Prag_Id is
                              when Pragma_Precondition
                                 | Pragma_Postcondition
                                 | Pragma_Pre
                                 | Pragma_Post
                                 | Pragma_Check
                                 =>
                                 return True;
                              when Pragma_Contract_Cases =>
                                 raise Program_Error;
                              when others =>
                                 return False;
                           end case;
                        end;
                     when N_Component_Association =>

                        --  We are interested here in allowing contract cases.
                        --  Guards are not allowed as they may occur negatively
                        --  in others case (or completeness checking).

                        declare
                           CC_Aggr  : constant Node_Id := Parent (P);
                           CC_Assoc : constant Node_Id := Parent (CC_Aggr);
                           CC_Prag  : constant Node_Id := Parent (CC_Assoc);
                        begin
                           return Nkind (CC_Aggr) = N_Aggregate
                             and then Nkind (CC_Assoc) =
                               N_Pragma_Argument_Association
                             and then Nkind (CC_Prag) = N_Pragma
                             and then Get_Pragma_Id (Pragma_Name (CC_Prag)) =
                               Pragma_Contract_Cases
                             and then N = Expression (P);
                        end;
                     when N_Op_And | N_Op_Or | N_And_Then | N_Or_Else =>
                        null;
                     when N_If_Expression =>

                        --  The condition of an if expression occurs negatively
                        --  when proving the else case.

                        if N = First (Expressions (P)) then
                           return False;
                        end if;
                     when N_Case_Expression =>

                        --  The condition of a case expression occurs
                        --  negatively when proving the others case.

                        if N = Expression (P) then
                           return False;
                        end if;
                     when N_Case_Expression_Alternative =>
                        null;
                     when others =>
                        return False;
                  end case;
                  N := P;
               end loop;
            end Check_Pledge_Context;

            Fst_Act   : constant Node_Id := First_Actual (N);
            Violation : Boolean := False;
            Err_Msg   : Unbounded_String :=
              To_Unbounded_String
                ("first actual of a pledge function which is not a local"
                 & " borrower");
         begin
            case Nkind (Fst_Act) is
               when N_Expanded_Name | N_Identifier =>
                  Violation := not Is_Local_Borrower (Entity (Fst_Act));
               when N_Attribute_Reference =>
                  declare
                     Aname   : constant Name_Id := Attribute_Name (Fst_Act);
                     Attr_Id : constant Attribute_Id :=
                       Get_Attribute_Id (Aname);
                     Var     : constant Node_Id := Prefix (Fst_Act);
                  begin
                     if Attr_Id /= Attribute_Result then
                        Violation := True;
                     elsif not Is_Traversal_Function (Entity (Var)) then
                        Violation := True;
                        Err_Msg := To_Unbounded_String
                          ("first actual of a pledge function which is not the"
                           & " result of a traversal function");
                     elsif Is_Access_Constant (Etype (Entity (Var))) then
                        Violation := True;
                        Err_Msg := To_Unbounded_String
                          ("first actual of a pledge function which is the"
                           & " result of a traversal function returning an "
                           & "access to constant type");
                     end if;
                  end;
               when others =>
                  Violation := True;
            end case;

            if Violation then
               Mark_Violation (To_String (Err_Msg), N);
            elsif not Check_Pledge_Context (N) then
               Mark_Violation
                 ("possibly negative occurrence of call to a Pledge function",
                  N);
            end if;
         end;
      end if;
   end Mark_Call;

   ---------------------------
   -- Mark_Compilation_Unit --
   ---------------------------

   procedure Mark_Compilation_Unit (N : Node_Id) is
      CU        : constant Node_Id := Parent (N);
      Context_N : Node_Id;

   begin
      --  Violations within Context_Items, e.g. unknown configuration pragmas,
      --  should not affect the SPARK status of the entities in the compilation
      --  unit itself, so we reset the Violation_Detected flag to False after
      --  marking them.

      pragma Assert (not Violation_Detected);

      Context_N := First (Context_Items (CU));
      while Present (Context_N) loop
         Mark (Context_N);
         Next (Context_N);
      end loop;

      Violation_Detected := False;

      --  Mark entities in SPARK or not

      Mark (N);

      --  Violation_Detected may have been set to True while checking types.
      --  Reset it here.

      Violation_Detected := False;

      --  Mark entities from the marking queue, delayed type aspects, full
      --  views of accesses to incomplete or partial types. Conceptually, they
      --  are kept in queues; we pick an arbitrary element, process and delete
      --  it from the queue; this is repeated until all queues are empty.

      loop
         --  Go through Marking_Queue to mark remaining entities

         if not Marking_Queue.Is_Empty then

            declare
               E : constant Entity_Id := Marking_Queue.First_Element;
            begin
               Mark_Entity (E);
               Marking_Queue.Delete_First;
            end;

         --  Mark delayed type aspects

         elsif not Delayed_Type_Aspects.Is_Empty then

            --  If no SPARK_Mode is set for the type, we only mark delayed
            --  aspects for types which have been found to be in SPARK. In this
            --  case, every violation is considered an error as we can't easily
            --  backtrack the type to be out of SPARK.

            declare
               --  The subprograms generated by the frontend for
               --  Default_Initial_Condition or Type_Invariant are stored
               --  as keys in the Delayed_Type_Aspects map.

               Subp : constant Entity_Id :=
                 Node_Maps.Key (Delayed_Type_Aspects.First);

               Delayed_Mapping : constant Node_Or_Entity_Id :=
                 Delayed_Type_Aspects (Delayed_Type_Aspects.First);

               Mark_Delayed_Aspect : Boolean;

               Save_SPARK_Pragma : constant Node_Id := Current_SPARK_Pragma;

            begin
               --  Consider delayed aspects only if type was in a scope
               --  marked SPARK_Mode(On)...

               if Nkind (Delayed_Mapping) = N_Pragma then

                  Current_SPARK_Pragma := Delayed_Mapping;

                  Mark_Delayed_Aspect := True;

               --  Or if the type entity has been found to be in SPARK. In this
               --  case (scope not marked SPARK_Mode(On)), the type entity was
               --  stored as value in the Delayed_Type_Aspects map.

               elsif Retysp_In_SPARK (Delayed_Mapping) then
                  Current_SPARK_Pragma := Empty;

                  Mark_Delayed_Aspect := True;

               else
                  Mark_Delayed_Aspect := False;
               end if;

               if Mark_Delayed_Aspect then
                  declare
                     Expr  : constant Node_Id :=
                       Get_Expr_From_Check_Only_Proc (Subp);
                     Param : constant Entity_Id := First_Formal (Subp);

                  begin
                     --  Delayed type aspects can't be processed recursively
                     pragma Assert (No (Current_Delayed_Aspect_Type));

                     Current_Delayed_Aspect_Type := Etype (Param);

                     Mark_Entity (Param);
                     if Present (Expr) then
                        pragma Assert (not Violation_Detected);
                        Mark (Expr);
                        --  ??? Violations in the aspect expressions seem
                        --  ignored.
                        Violation_Detected := False;
                     end if;

                     --  Restore global variable to its initial value
                     Current_Delayed_Aspect_Type := Empty;
                  end;

                  Current_SPARK_Pragma := Save_SPARK_Pragma;
               end if;

               Delayed_Type_Aspects.Delete (Subp);
            end;

         --  Mark full views of incomplete types and make sure that they
         --  are in SPARK (otherwise an error is raised). Also populate
         --  the Incomplete_Views map.

         elsif not Access_To_Incomplete_Types.Is_Empty then
            declare
               E : constant Entity_Id :=
                 Access_To_Incomplete_Types.First_Element;

            begin
               if Entity_In_SPARK (E) then
                  declare
                     Save_SPARK_Pragma : constant Node_Id :=
                       Current_SPARK_Pragma;
                     Des_Ty            : Entity_Id :=
                       Directly_Designated_Type (E);

                  begin
                     if Is_Incomplete_Type (Des_Ty) then
                        Des_Ty := Full_View (Des_Ty);
                     end if;

                     --  Get the appropriate SPARK pragma for the access type

                     Current_SPARK_Pragma := SPARK_Pragma_Of_Entity (E);

                     --  As the access type has already been found to be in
                     --  SPARK, force the reporting of errors by setting the
                     --  Current_Incomplete_Type.

                     if not SPARK_Pragma_Is (Opt.On) then
                        Current_Incomplete_Type := E;
                        Current_SPARK_Pragma := Empty;
                     end if;

                     if not Retysp_In_SPARK (Des_Ty) then
                        Mark_Violation (E, From => Des_Ty);
                     else

                        --  Attempt to insert the view in the incomplete views
                        --  map if the designated type is not already present
                        --  (which can happen if there are several access types
                        --  designating the same incomplete type).

                        declare
                           Pos : Node_Maps.Cursor;
                           Ins : Boolean;
                        begin
                           Access_To_Incomplete_Views.Insert
                             (Retysp (Des_Ty), E, Pos, Ins);

                           pragma Assert
                             (Is_Access_Type (Node_Maps.Element (Pos))
                              and then
                                not Is_Access_Subprogram_Type
                                  (Node_Maps.Element (Pos))
                              and then
                                (Is_Incomplete_Type
                                     (Directly_Designated_Type
                                          (Node_Maps.Element (Pos)))
                                 or else Is_Partial_View
                                   (Directly_Designated_Type
                                        (Node_Maps.Element (Pos)))));
                        end;
                     end if;

                     Current_SPARK_Pragma := Save_SPARK_Pragma;
                     Violation_Detected := False;
                     Current_Incomplete_Type := Empty;
                  end;
               end if;

               Access_To_Incomplete_Types.Delete_First;
            end;
         else
            exit;
         end if;
      end loop;
   end Mark_Compilation_Unit;

   --------------------------------
   -- Mark_Component_Association --
   --------------------------------

   procedure Mark_Component_Association (N : Node_Id) is
   begin
      --  We enforce SPARK RM 4.3(1) for which the box symbol, <>, shall not be
      --  used in an aggregate unless the type(s) of the corresponding
      --  component(s) define full default initialization.

      if Box_Present (N) then
         pragma Assert (Nkind (Parent (N)) in N_Aggregate
                                            | N_Extension_Aggregate);

         declare
            Typ : constant Entity_Id := Retysp (Etype (Parent (N)));
            --  Type of the aggregate; ultimately this will be either an array
            --  or a record.

            pragma Assert (Is_Record_Type (Typ)
                           or else Is_Array_Type (Typ));

         begin
            case Ekind (Typ) is
               when Record_Kind =>
                  declare
                     Choice : Node_Id := First (Choices (N));
                     --  Iterator for the non-empty list of choices

                  begin
                     loop
                        pragma Assert (Nkind (Choice) = N_Identifier);
                        --  In the source code Choice can be either an
                        --  N_Identifier or N_Others_Choice, but the latter
                        --  is expanded by the frontend.

                        if Default_Initialization (Etype (Choice)) =
                          Full_Default_Initialization
                        then
                           Mark (Choice);
                        else
                           Mark_Violation
                             ("box notation without default initialization",
                              Choice,
                              SRM_Reference => "SPARK RM 4.3(1)");
                        end if;

                        Next (Choice);
                        exit when No (Choice);
                     end loop;
                  end;

               --  Arrays can be default-initialized either because each
               --  component is default-initialized (e.g. due to Default_Value
               --  aspect) or because the entire array is default-initialized
               --  (e.g. due to Default_Component_Value aspect), but default-
               --  initialization of a component implies the default-
               --  initialization of the array, so we only check the latter.

               when Array_Kind =>
                  if Default_Initialization (Typ) /=
                       Full_Default_Initialization
                  then
                     Mark_Violation
                       ("box notation without default initialization",
                        N,
                        SRM_Reference => "SPARK RM 4.3(1)");
                  end if;

               when others =>
                  raise Program_Error;
            end case;
         end;
      else
         Mark_List (Choices (N));
         Mark (Expression (N));
      end if;
   end Mark_Component_Association;

   --------------------------------------
   -- Mark_Concurrent_Type_Declaration --
   --------------------------------------

   procedure Mark_Concurrent_Type_Declaration (N : Node_Id) is
      E                       : constant Entity_Id := Defining_Entity (N);
      Type_Def                : constant Node_Id :=
        (if Ekind (E) = E_Protected_Type
         then Protected_Definition (N)
         else Task_Definition (N));
      Save_Violation_Detected : constant Boolean := Violation_Detected;

   begin
      Violation_Detected := False;

      --  Protected types declared inside other protected types are not
      --  supported in proof. Supporting them would require changing the
      --  handling of self references to store multiple identifiers instead of
      --  a single one.
      --  Note that this is not useful anyway as Ravenscar prevents objects of
      --  such a type to be initialized with the restriction
      --  No_Local_Protected_Objects.

      if Ekind (E) = E_Protected_Type and then Within_Protected_Type (E) then
         Mark_Unsupported ("protected type within protected type", E);
      end if;

      if Has_Discriminants (E) then
         declare
            D : Entity_Id := First_Discriminant (E);
         begin
            while Present (D) loop
               Mark_Entity (D);
               Next_Discriminant (D);
            end loop;
         end;
      end if;

      if Present (Type_Def) then
         Mark_Stmt_Or_Decl_List (Visible_Declarations (Type_Def));

         declare
            Save_SPARK_Pragma : constant Node_Id := Current_SPARK_Pragma;

         begin
            Current_SPARK_Pragma := SPARK_Aux_Pragma (E);
            if not SPARK_Pragma_Is (Opt.Off) then
               Mark_Stmt_Or_Decl_List (Private_Declarations (Type_Def));
            end if;

            Current_SPARK_Pragma := Save_SPARK_Pragma;
         end;
      end if;

      Violation_Detected := Save_Violation_Detected;
   end Mark_Concurrent_Type_Declaration;

   -----------------
   -- Mark_Entity --
   -----------------

   procedure Mark_Entity (E : Entity_Id) is

      --  Subprograms for marking specific entities. These are defined locally
      --  so that they cannot be called from other marking subprograms, which
      --  should call Mark_Entity instead.

      procedure Mark_Parameter_Entity (E : Entity_Id)
      with Pre => Ekind (E) in E_Discriminant
                             | E_Loop_Parameter
                             | E_Variable
                             | Formal_Kind;
      --  E is a subprogram or a loop parameter, or a discriminant

      procedure Mark_Number_Entity     (E : Entity_Id);
      procedure Mark_Object_Entity     (E : Entity_Id) with
        Pre => Ekind (E) in E_Variable | E_Constant;
      procedure Mark_Package_Entity    (E : Entity_Id) with
        Pre =>
          Entity_In_Ext_Axioms (E)
            and then Present (Current_SPARK_Pragma)
            and then Current_SPARK_Pragma = SPARK_Pragma (E)
            and then
              Get_SPARK_Mode_From_Annotation (Current_SPARK_Pragma) = On;

      procedure Mark_Subprogram_Entity (E : Entity_Id)
      with Pre => (if Is_Subprogram (E)
                   then (Ekind (E) = E_Function
                         and then Is_Intrinsic_Subprogram (E))
                        or else E = Ultimate_Alias (E)
                   else Ekind (E) in Entry_Kind | E_Subprogram_Type);
      --  Mark subprogram or entry. Make sure that we don't mark aliases
      --  (except for intrinsic functions).

      procedure Mark_Type_Entity       (E : Entity_Id);

      use type Node_Lists.Cursor;

      Current_Concurrent_Insert_Pos : Node_Lists.Cursor;
      --  This variable is set at the start of marking concurrent type and
      --  stores the position on the list where the type itself should be
      --  inserted.
      --
      --  Concurrent types must be inserted into Entity_List before operations
      --  defined in their scope, because these operations take the type as an
      --  implicit argument.

      ------------------------
      -- Mark_Number_Entity --
      ------------------------

      procedure Mark_Number_Entity (E : Entity_Id) is
         N    : constant Node_Id   := Parent (E);
         Expr : constant Node_Id   := Expression (N);
         T    : constant Entity_Id := Etype (E);
      begin
         if not Retysp_In_SPARK (T) then
            Mark_Violation (N, From => T);
         end if;

         if Present (Expr) then
            Mark (Expr);
         end if;
      end Mark_Number_Entity;

      ------------------------
      -- Mark_Object_Entity --
      ------------------------

      procedure Mark_Object_Entity (E : Entity_Id) is
         N        : constant Node_Id   := Parent (E);
         Def      : constant Node_Id   := Object_Definition (N);
         Expr     : constant Node_Id   := Expression (N);
         T        : constant Entity_Id := Etype (E);
         Sub      : constant Entity_Id := Actual_Subtype (E);
         Encap_Id : constant Entity_Id := Encapsulating_State (E);

      begin
         --  A constant object (other than a formal parameter of mode in) shall
         --  not be effectively volatile (SPARK RM 7.1.3(4)). This legality
         --  rule is checked by the frontend for code with SPARK_Mode On, but
         --  needs to be checked here for code with SPARK_Mode Auto.

         if Ekind (E) = E_Constant and then Is_Effectively_Volatile (T) then
            Mark_Violation ("volatile constant", Def);
         end if;

         --  A variable whose Part_Of pragma specifies a single concurrent
         --  type as encapsulator must be (SPARK RM 9.4):
         --    * Of a type that defines full default initialization, or
         --    * Declared with a default value, or
         --    * Imported.

         if Present (Encap_Id)
           and then Is_Single_Concurrent_Object (Encap_Id)
           and then In_SPARK (Etype (E))
           and then Default_Initialization (Etype (E))
             not in Full_Default_Initialization | No_Possible_Initialization
           and then not Has_Initial_Value (E)
           and then not Is_Imported (E)
         then
            Mark_Violation ("not fully initialized part of " &
                            (if Ekind (Etype (Encap_Id)) = E_Task_Type
                             then "task"
                             else "protected") & " type",
                            Def, SRM_Reference => "SPARK RM 9.4");
         end if;

         --  The object is in SPARK if-and-only-if its type is in SPARK and
         --  its initialization expression, if any, is in SPARK.

         --  If the object's nominal and actual types are not in SPARK, then
         --  the expression can't be in SPARK, so we skip it to limit the
         --  number of error messages.

         if not Retysp_In_SPARK (T) then
            Mark_Violation (E, From => T);
            return;
         end if;

         --  A declaration of a stand-alone object of an anonymous access
         --  type shall have an explicit initial value and shall occur
         --  immediately within a subprogram body, an entry body, or a
         --  block statement (SPARK RM 3.10(4)).

         if Nkind (N) = N_Object_Declaration
           and then Is_Anonymous_Access_Object_Type (T)
         then
            declare
               Scop : constant Entity_Id := Scope (E);
            begin
               if not Is_Local_Context (Scop) then
                  Mark_Violation
                    ("object of anonymous access not declared "
                     & "immediately within a subprogram, entry or block",
                     N, "SPARK RM 3.10(4)");
               end if;
            end;

            if No (Expr) then
               Mark_Violation
                 ("uninitialized object of anonymous access type",
                  N, "SPARK RM 3.10(4)");
            end if;
         end if;

         if Present (Sub)
           and then not In_SPARK (Sub)
         then
            Mark_Violation (E, From => Sub);
            return;
         end if;

         if Present (Expr) then
            Mark (Expr);

            --  If the type of the object is an anonymous access type, then the
            --  declaration is an observe or a borrow. Check that it follows
            --  the rules.

            if Nkind (N) = N_Object_Declaration
              and then Is_Anonymous_Access_Object_Type (T)
            then
               Check_Source_Of_Borrow_Or_Observe (Expr);

               --  We do not support local borrowers if they have predicates
               --  that can be broken during the traversal.

               if not Violation_Detected
                 and then Is_Local_Borrower (E)
                 and then Has_Deep_Subcomponents_With_Predicates
                   (Get_Observed_Or_Borrowed_Ty (Expr, T))
               then
                  Mark_Unsupported
                    ("local borrow of an expression with predicates on"
                     & " subcomponents of deep type", E);
               end if;

            --  If we are performing a move operation, check that we are
            --  moving a path.

            elsif Is_Deep (T)
              and then not Is_Path_Expression (Expr)
            then
               Mark_Violation ("expression as source of move", Expr);
            end if;
         end if;

         --  If no violations were found and the object is annotated with
         --  relaxed initialization, populate the Relaxed_Init map.

         if not Violation_Detected
           and then Ekind (E) = E_Variable
           and then Has_Relaxed_Initialization (E)
         then
            Mark_Type_With_Relaxed_Init
              (N   => E,
               Ty  => T,
               Own => False);
         end if;
      end Mark_Object_Entity;

      -------------------------
      -- Mark_Package_Entity --
      -------------------------

      procedure Mark_Package_Entity (E : Entity_Id) is

         procedure Declare_In_Package_With_External_Axioms (Decls : List_Id);
         --  Mark types, subprograms and objects from a package with external
         --  axioms.

         ---------------------------------------------
         -- Declare_In_Package_With_External_Axioms --
         ---------------------------------------------

         procedure Declare_In_Package_With_External_Axioms (Decls : List_Id) is
            Decl : Node_Id := First (Decls);
            Id   : Entity_Id;

         begin
            --  Declare entities for types

            while Present (Decl) and then not Comes_From_Source (Decl) loop
               if Nkind (Decl) in N_Subtype_Declaration then
                  Id := Defining_Entity (Decl);

                  if Is_Type (Id) then
                     Mark_Entity (Id);
                  end if;
               end if;
               Next (Decl);
            end loop;

            while Present (Decl) loop
               if Nkind (Decl) in N_Package_Declaration then

                  --  Mark elements of sub-packages

                  Declare_In_Package_With_External_Axioms
                    (Visible_Declarations (Specification (Decl)));
               elsif Nkind (Decl) in N_Full_Type_Declaration
                                   | N_Private_Type_Declaration
                                   | N_Private_Extension_Declaration
                                   | N_Subtype_Declaration
                                   | N_Subprogram_Declaration
                                   | N_Object_Declaration
               then
                  Id := Defining_Entity (Decl);

                  if (Is_Type (Id)
                      or else Is_Object (Id)
                      or else Is_Subprogram (Id))
                    and then not Is_Hidden (Id)
                  then

                     --  Should only mark entities that are public.
                     --  Others are simply ignored.

                     Mark_Entity (Id);
                  end if;
               end if;

               Next (Decl);
            end loop;
         end Declare_In_Package_With_External_Axioms;

         --  Local variables

         Spec     : constant Node_Id := Package_Specification (E);
         G_Parent : constant Node_Id := Generic_Parent (Spec);

      --  Start of processing for Mark_Package_Entity

      begin
         --  Do not analyze specs for instantiations of the formal containers.
         --  Only mark types in SPARK or not, and mark all subprograms in
         --  SPARK, but none should be scheduled for translation into Why3.

         --  Packages with external axioms should have SPARK_Mode On;
         --  this is enforced by Entity_In_Ext_Axioms (E).

         --  External_Axiomatization can be given only for non-generic packages

         if Present (G_Parent) then
            Mark_Violation
              ("generic package with External_Axiomatization", G_Parent);
         end if;

         --  Mark types and subprograms from packages with external
         --  axioms as in SPARK or not.

         Declare_In_Package_With_External_Axioms (Visible_Declarations (Spec));

         --  Check that the private part (if any) of a package with
         --  External_Axiomatization has SPARK_Mode => Off.

         if Present (Private_Declarations (Spec)) then
            declare
               Private_Pragma : constant Node_Id := SPARK_Aux_Pragma (E);

            begin
               if Present (Private_Pragma)
                 and then
                   Get_SPARK_Mode_From_Annotation (Private_Pragma) /= Off
               then
                  Mark_Violation
                    ("private part of package with External_Axiomatization",
                     E);
               end if;
            end;
         end if;

         if not Violation_Detected then

            --  Explicitly add the package declaration to the entities to
            --  translate into Why3.

            Entity_List.Append (E);
         end if;
      end Mark_Package_Entity;

      ---------------------------
      -- Mark_Parameter_Entity --
      ---------------------------

      procedure Mark_Parameter_Entity (E : Entity_Id) is
         T : constant Entity_Id := Etype (E);
      begin
         if not Retysp_In_SPARK (T) then
            Mark_Violation (E, From => T);

         --  If no violations were found and the object is annotated with
         --  relaxed initialization, populate the Relaxed_Init map.

         elsif not Violation_Detected
           and then Is_Formal (E)
           and then Has_Relaxed_Initialization (E)
         then
            Mark_Type_With_Relaxed_Init
              (N   => E,
               Ty  => T,
               Own => False);
         end if;
      end Mark_Parameter_Entity;

      ----------------------------
      -- Mark_Subprogram_Entity --
      ----------------------------

      procedure Mark_Subprogram_Entity (E : Entity_Id) is

         procedure Mark_Function_Specification (N : Node_Id);
         --  Mark violations related to impure functions

         procedure Mark_Subprogram_Contracts;
         --  Mark pre-post contracts

         procedure Mark_Subprogram_Specification (N : Node_Id);
         --  Mark violations related to parameters, result and contract

         procedure Process_Class_Wide_Condition
           (Expr    : Node_Id;
            Spec_Id : Entity_Id);
         --  Replace the type of all references to the controlling formal of
         --  subprogram Spec_Id found in expression Expr with the corresponding
         --  class-wide type.

         ---------------------------------
         -- Mark_Function_Specification --
         ---------------------------------

<<<<<<< HEAD
         procedure Mark_Function_Specification (N : Node_Id) is
            Id               : constant Entity_Id := Defining_Entity (N);
            Is_Volatile_Func : constant Boolean   := Is_Volatile_Function (Id);
=======
         procedure Mark_Function_Specification (Id : Entity_Id) is
            Is_Volatile_Func : constant Boolean :=
              (if Ekind (Id) = E_Function then Is_Volatile_Function (Id)
               else Has_Effectively_Volatile_Profile (Id));
>>>>>>> 339bffd3
            Formal           : Entity_Id := First_Formal (Id);

         begin
            --  A nonvolatile function shall not have a result of an
            --  effectively volatile type (SPARK RM 7.1.3(9)).

            if not Is_Volatile_Func
              and then Is_Effectively_Volatile (Etype (Id))
            then
               Mark_Violation
                 ("nonvolatile function with effectively volatile result", Id);
            end if;

            --  Only traversal functions can return anonymous access types.
            --  Check for the first formal to be in SPARK before calling
            --  Is_Traversal_Function to avoid calling Retysp on an unmarked
            --  type.

            if Is_Anonymous_Access_Object_Type (Etype (Id))
              and then
                (No (First_Formal (Id))
                 or else Retysp_In_SPARK (Etype (First_Formal (Id))))
              and then not Is_Traversal_Function (Id)
            then
               Mark_Violation
                 ("anonymous access type for result for "
                  & "non-traversal functions", Id);
            end if;

            while Present (Formal) loop

               --  A nonvolatile function shall not have a formal parameter
               --  of an effectively volatile type (SPARK RM 7.1.3(9)). Do
               --  not issue this violation on compiler-generated predicate
               --  functions, as the violation is better detected on the
               --  expression itself for a better error message.

               if not Is_Volatile_Func
                 and then (Ekind (Id) /= E_Function
                           or else not Is_Predicate_Function (Id))
                 and then Is_Effectively_Volatile (Etype (Formal))
               then
                  Mark_Violation
                    ("nonvolatile function with effectively volatile " &
                       "parameter", Id);
               end if;

               --  A function declaration shall not have a
               --  parameter_specification with a mode of OUT or IN OUT
               --  (SPARK RM 6.1(6)).

               case Ekind (Formal) is
                  when E_Out_Parameter =>
                     Mark_Violation ("function with OUT parameter", Id);

                  when E_In_Out_Parameter =>
                     Mark_Violation ("function with `IN OUT` parameter", Id);

                  when E_In_Parameter =>
                     null;

                  when others =>
                     raise Program_Error;
               end case;

               Next_Formal (Formal);
            end loop;

            --  If the result type of a subprogram is not in SPARK, then the
            --  subprogram is not in SPARK.

            if not Retysp_In_SPARK (Etype (Id)) then
               Mark_Violation (Id, From => Etype (Id));

            --  For now we disallow access designating subprograms returning
            --  a type with invariants that may need to be checked (ie,
            --  from the current compilation unit), as the contract may
            --  depend on where the designated subprogram is declared. If the
            --  type is not in the current compilation unit, it should be fine,
            --  as all visible subprograms ensure that the invariant holds at
            --  boundaries.

            elsif Ekind (Id) in E_Subprogram_Type
              and then Invariant_Check_Needed (Etype (Id))
            then
               Mark_Unsupported
                 ("access-to-subprogram returning a type with invariants",
                  Id);
            end if;
         end Mark_Function_Specification;

         -------------------------------
         -- Mark_Subprogram_Contracts --
         -------------------------------

         procedure Mark_Subprogram_Contracts is
            Prag : Node_Id := (if Present (Contract (E))
                               then Pre_Post_Conditions (Contract (E))
                               else Empty);
            Expr : Node_Id;
         begin

            while Present (Prag) loop
               Expr :=
                 Get_Pragma_Arg (First (Pragma_Argument_Associations (Prag)));

               Mark (Expr);

               --  For a class-wide condition, a corresponding expression must
               --  be created in which a reference to a controlling formal
               --  is interpreted as having the class-wide type. This is used
               --  to create a suitable pre- or postcondition expression for
               --  analyzing dispatching calls. This is done here so that the
               --  newly created expression can be marked, including its
               --  possible newly created itypes.

               if Class_Present (Prag) then
                  declare
                     New_Expr : constant Node_Id :=
                       New_Copy_Tree (Source => Expr);
                  begin
                     Process_Class_Wide_Condition (New_Expr, E);
                     Mark (New_Expr);
                     Set_Dispatching_Contract (Expr, New_Expr);
                     Set_Parent (New_Expr, Prag);
                  end;
               end if;

               Prag := Next_Pragma (Prag);
            end loop;

            Prag := Get_Pragma (E, Pragma_Contract_Cases);
            if Present (Prag) then
               declare
                  Aggr          : constant Node_Id :=
                    Expression (First (Pragma_Argument_Associations (Prag)));
                  Case_Guard    : Node_Id;
                  Conseq        : Node_Id;
                  Contract_Case : Node_Id :=
                    First (Component_Associations (Aggr));
               begin
                  while Present (Contract_Case) loop
                     Case_Guard := First (Choices (Contract_Case));
                     Conseq     := Expression (Contract_Case);

                     Mark (Case_Guard);

                     Mark (Conseq);

                     Next (Contract_Case);
                  end loop;
               end;
            end if;
         end Mark_Subprogram_Contracts;

         -----------------------------------
         -- Mark_Subprogram_Specification --
         -----------------------------------

         procedure Mark_Subprogram_Specification (N : Node_Id) is
            Id     : constant Entity_Id := Defining_Entity (N);
            Formal : Entity_Id := First_Formal (Id);

            Contract    : Node_Id;
            Raw_Globals : Raw_Global_Nodes;

            procedure Mark_Constant_Globals (Globals : Node_Sets.Set);
            --  Mark constant objects in the Global/Depends contract (or their
            --  refined variant). We want to detect constants not in SPARK,
            --  even if they only appear in the flow contracts, to handle
            --  them as having no variable input.

            ---------------------------
            -- Mark_Constant_Globals --
            ---------------------------

            procedure Mark_Constant_Globals (Globals : Node_Sets.Set) is
            begin
               for Global of Globals loop
                  if Ekind (Global) = E_Constant then
                     Mark_Entity (Global);
                  end if;
               end loop;
            end Mark_Constant_Globals;

         --  Start of processing for Mark_Subprogram_Specification

         begin
            case Ekind (Id) is
               when E_Subprogram_Type =>
                  if Is_Function_Type (Id) then
                     Mark_Function_Specification (Id);
                  end if;

               when E_Function =>
                  Mark_Function_Specification (N);

               when E_Entry_Family =>
                  Mark_Violation ("entry family", N);

               when others =>
                  null;
            end case;

            while Present (Formal) loop
               if not In_SPARK (Formal) then
                  Mark_Violation (Formal, From => Etype (Formal));

               --  For now, we disallow access designating subprograms with
               --  formals with invariants that may need to be checked (ie,
               --  from the current compilation unit), as the contract may
               --  depend on where the designated subprogram is declared.

               elsif Ekind (Id) in E_Subprogram_Type
                 and then Invariant_Check_Needed (Etype (Formal))
               then
                  Mark_Unsupported
                    ("formal with type invariants in access-to-subprogram",
                     Formal);
               end if;

               Next_Formal (Formal);
            end loop;

            --  Parse the user-written Global/Depends, if present

            Contract := Find_Contract (E, Pragma_Global);

            if Present (Contract) then
               Raw_Globals := Parse_Global_Contract (E, Contract);

               --  ??? Parse_Global_Contract itself asks which constants have
               --  variable inputs when filtering generic actual parameters of
               --  mode IN, so this might lead to circular dependencies; this
               --  whole constant business should be revisited...

            else
               Contract := Find_Contract (E, Pragma_Depends);

               if Present (Contract) then
                  Raw_Globals := Parse_Depends_Contract (E, Contract);
               end if;
            end if;

            Mark_Constant_Globals (Raw_Globals.Proof_Ins);
            Mark_Constant_Globals (Raw_Globals.Inputs);

         end Mark_Subprogram_Specification;

         ----------------------------------
         -- Process_Class_Wide_Condition --
         ----------------------------------

         procedure Process_Class_Wide_Condition
           (Expr    : Node_Id;
            Spec_Id : Entity_Id)
         is
            Disp_Typ : constant Entity_Id :=
              SPARK_Util.Subprograms.Find_Dispatching_Type (Spec_Id);

            function Replace_Type (N : Node_Id) return Traverse_Result;
            --  Within the expression for a Pre'Class or Post'Class aspect for
            --  a primitive subprogram of a tagged type Disp_Typ, a name that
            --  denotes a formal parameter of type Disp_Typ is treated as
            --  having type Disp_Typ'Class. This is used to create a suitable
            --  pre- or postcondition expression for analyzing dispatching
            --  calls.

            ------------------
            -- Replace_Type --
            ------------------

            function Replace_Type (N : Node_Id) return Traverse_Result is
               Context : constant Node_Id    := Parent (N);
               Loc     : constant Source_Ptr := Sloc (N);
               CW_Typ  : Entity_Id := Empty;
               Ent     : Entity_Id;
               Typ     : Entity_Id;

            begin
               if Is_Entity_Name (N)
                 and then Present (Entity (N))
                 and then Is_Formal (Entity (N))
               then
                  Ent := Entity (N);
                  Typ := Etype (Ent);

                  if Nkind (Context) = N_Type_Conversion then
                     null;

                  --  Do not perform the type replacement for selector names
                  --  in parameter associations. These carry an entity for
                  --  reference purposes, but semantically they are just
                  --  identifiers.

                  elsif Nkind (Context) = N_Parameter_Association
                    and then Selector_Name (Context) = N
                  then
                     null;

                  elsif Retysp (Typ) = Disp_Typ then
                     CW_Typ := Class_Wide_Type (Typ);
                  end if;

                  if Present (CW_Typ) then
                     Rewrite (N,
                       Nmake.Make_Type_Conversion (Loc,
                         Subtype_Mark =>
                           Tbuild.New_Occurrence_Of (CW_Typ, Loc),
                         Expression   => Tbuild.New_Occurrence_Of (Ent, Loc)));
                     Set_Etype (N, CW_Typ);

                     --  When changing the type of an argument to a potential
                     --  dispatching call, make the call dispatching indeed by
                     --  setting its controlling argument.

                     if Nkind (Parent (N)) = N_Function_Call
                       and then Nkind (Name (Context)) in N_Has_Entity
                       and then Present (Entity (Name (Context)))
                       and then
                         Is_Dispatching_Operation (Entity (Name (Context)))
                     then
                        Set_Controlling_Argument (Context, N);
                     end if;
                  end if;
               end if;

               return OK;
            end Replace_Type;

            procedure Replace_Types is new Traverse_More_Proc (Replace_Type);

         --  Start of processing for Process_Class_Wide_Condition

         begin
            Replace_Types (Expr);
         end Process_Class_Wide_Condition;

      --  Start of processing for Mark_Subprogram_Entity

      begin
         if Is_Protected_Operation (E)
           and then not Is_SPARK_Tasking_Configuration
         then
            Mark_Violation_In_Tasking (E);
         end if;

         Mark_Subprogram_Specification (if Is_Entry (E)
                                        then Parent (E)
                                        else Subprogram_Specification (E));

         --  We mark bodies of predicate functions, and of expression functions
         --  when they are referenced (including those from other compilation
         --  units), because proof wants to use their bodies as an implicit
         --  contract.

         --  ??? It would be simpler to use
         --  Is_Expression_Function_Or_Completion, but in
         --  some cases, the results are different, see
         --  e.g. P126-025__generic_function_renaming.

         if Ekind (E) = E_Function then
            declare
               My_Body : constant Node_Id := Subprogram_Body (E);
            begin
               if Present (My_Body)
                 and then
                   (Was_Expression_Function (My_Body)
                    or else Is_Predicate_Function (E))

                 --  ??? Exclude functions from external axioms, that check
                 --  could certainly be moved higher up.

                 and then not Entity_In_Ext_Axioms (E)
               then
                  Mark_Subprogram_Body (My_Body);
               end if;
            end;
         end if;

         --  ??? Preconditions in Big_Integers library contain raise
         --  expressions, which are not supported in SPARK.

         if not Is_Hardcoded_Entity (E) then
            Mark_Subprogram_Contracts;
         end if;

         --  Plain preconditions cannot be used in SPARK on dispatching
         --  subprograms. The reason for that is that otherwise the dynamic
         --  semantics of Ada combined with the verification of Liskov
         --  Substitution Principle in SPARK force Pre and Pre'Class to be
         --  equivalent. Hence it would be useless to have both. Note that
         --  it is still possible to have Pre on a primitive operation of an
         --  untagged private type, as there is no way to dispatch on such a
         --  subprogram in SPARK (dispatching on this subprogram is forbidden,
         --  and deriving such a type is also forbidden).

         if Is_Dispatching_Operation (E) then
            declare
               Typ      : constant Entity_Id :=
                 SPARK_Util.Subprograms.Find_Dispatching_Type (E);
               Pre_List : constant Node_Lists.List :=
                 Find_Contracts (E, Pragma_Precondition);
               Pre      : Node_Id;
            begin
               if not Pre_List.Is_Empty then
                  Pre := Pre_List.First_Element;

                  if Present (Typ) then
                     Mark_Violation
                       ("plain precondition on dispatching subprogram",
                        Pre,
                        SRM_Reference => "SPARK RM 6.1.1(2)",
                        Cont_Msg => "use classwide precondition Pre''Class"
                                    & " instead of Pre");
                  end if;
               end if;
            end;
         end if;

         --  Make sure to mark needed entities for checks related to interrupts

         if Ekind (E) = E_Procedure
           and then Present (Get_Pragma (E, Pragma_Attach_Handler))
         then
            Mark_Entity (RTE (RE_Is_Reserved));
         end if;

         --  Enforce the current limitation that a subprogram is only inherited
         --  from a single source, so that there is at most one inherited
         --  Pre'Class or Post'Class to consider for LSP.

         if Is_Dispatching_Operation (E) then
            declare
               Inherit_Subp_No_Intf : constant Subprogram_List :=
                 Sem_Disp.Inherited_Subprograms (E, No_Interfaces => True);
               Inherit_Subp_Intf : constant Subprogram_List :=
                 Sem_Disp.Inherited_Subprograms (E, Interfaces_Only => True);
            begin
               --  Ok to inherit a subprogram only from non-interfaces

               if Inherit_Subp_Intf'Length = 0 then
                  null;

               --  Ok to inherit a subprogram from a single interface

               elsif Inherit_Subp_No_Intf'Length = 0
                 and then Inherit_Subp_Intf'Length = 1
               then
                  null;

               --  Do not support yet a subprogram inherited from root type and
               --  from an interface.

               elsif Inherit_Subp_No_Intf'Length /= 0 then
                  Mark_Unsupported
                    ("subprogram inherited from root and interface", E);

               --  Do not support yet a subprogram inherited from multiple
               --  interfaces.

               else
                  Mark_Unsupported
                    ("subprogram inherited from multiple interfaces", E);
               end if;
            end;
         end if;

         --  If no violations were found and the function is annotated with
         --  relaxed initialization, populate the Relaxed_Init map.

         if not Violation_Detected
           and then Ekind (E) = E_Function
           and then Has_Relaxed_Initialization (E)
         then
            Mark_Type_With_Relaxed_Init
              (N   => E,
               Ty  => Etype (E),
               Own => False);
         end if;
      end Mark_Subprogram_Entity;

      ----------------------
      -- Mark_Type_Entity --
      ----------------------

      procedure Mark_Type_Entity (E : Entity_Id) is

         function Is_Private_Entity_Mode_Off (E : Entity_Id) return Boolean
         with Pre => Is_Type (E);
         --  Return True iff E is declared in a private part with
         --  SPARK_Mode => Off.

         function Is_Controlled (E : Entity_Id) return Boolean;
         --  Return True if E is in Ada.Finalization

         procedure Mark_Default_Expression (C : Entity_Id)
         with Pre => Ekind (C) in E_Component | E_Discriminant;
         --  Mark default expression of component or discriminant and check it
         --  for references to the current instance of a type or subtype (which
         --  is considered to be variable input).

         -----------------------------
         -- Mark_Default_Expression --
         -----------------------------

         procedure Mark_Default_Expression (C : Entity_Id) is

            function Uses_Current_Type_Instance (N : Node_Id) return Boolean;
            --  Returns True iff node [N] mentions the type name [E]

            --------------------------------
            -- Uses_Current_Type_Instance --
            --------------------------------

            function Uses_Current_Type_Instance (N : Node_Id) return Boolean is
               Current_Type_Instance : constant Entity_Id := Unique_Entity (E);

               function Is_Current_Instance
                 (N : Node_Id) return Traverse_Result;
               --  Returns Abandon when a Current_Type_Instance is referenced
               --  in node N and OK otherwise.

               -------------------------
               -- Is_Current_Instance --
               -------------------------

               function Is_Current_Instance
                 (N : Node_Id)
                  return Traverse_Result is
               begin
                  case Nkind (N) is
                     when N_Identifier | N_Expanded_Name =>
                        declare
                           Ref : constant Entity_Id := Entity (N);
                           --  Referenced entity

                        begin
                           if Present (Ref)
                             and then
                              (Canonical_Entity (Ref, E) =
                                 Current_Type_Instance
                                 or else
                               (Ekind (Ref) = E_Function
                                and then Scope (Ref) = Current_Type_Instance))
                           then
                              return Abandon;
                           end if;
                        end;

                     when others =>
                        null;
                  end case;

                  return OK;
               end Is_Current_Instance;

               function Find_Current_Instance is new
                 Traverse_More_Func (Is_Current_Instance);

            begin
               return Find_Current_Instance (N) = Abandon;
            end Uses_Current_Type_Instance;

            --  Local variables

            Expr : constant Node_Id := Expression (Parent (C));

         --  Start of processing for Mark_Default_Expression

         begin
            if Present (Expr) then

               --  The default expression of a component declaration shall
               --  not contain a name denoting the current instance of the
               --  enclosing type; SPARK RM 3.8(1).

               if Uses_Current_Type_Instance (Expr) then
                  Mark_Violation ("default expression with current "
                                  & "instance of enclosing type",
                                  Expr,
                                  SRM_Reference => "SPARK RM 3.8(1)");
               else
                  Mark (Expr);
               end if;
            end if;
         end Mark_Default_Expression;

         -------------------
         -- Is_Controlled --
         -------------------

         function Is_Controlled (E : Entity_Id) return Boolean is
            S_Ptr : Entity_Id := Scope (E);
            --  Scope pointer
         begin
            if Chars (S_Ptr) /= Name_Finalization then
               return False;
            end if;

            S_Ptr := Scope (S_Ptr);

            if Chars (S_Ptr) /= Name_Ada then
               return False;
            end if;

            return Scope (S_Ptr) = Standard_Standard;
         end Is_Controlled;

         --------------------------------
         -- Is_Private_Entity_Mode_Off --
         --------------------------------

         function Is_Private_Entity_Mode_Off (E : Entity_Id) return Boolean is
            Decl : constant Node_Id :=
              (if Is_Itype (E)
               then Associated_Node_For_Itype (E)
               else Parent (E));
            Pack_Decl : constant Node_Id := Parent (Parent (Decl));

         begin
            pragma Assert (Nkind (Pack_Decl) = N_Package_Declaration);

            return
              Present (SPARK_Aux_Pragma (Defining_Entity (Pack_Decl)))
              and then Get_SPARK_Mode_From_Annotation
                (SPARK_Aux_Pragma (Defining_Entity (Pack_Decl))) = Off;
         end Is_Private_Entity_Mode_Off;

      --  Start of processing for Mark_Type_Entity

      begin
         --  Controlled types are not allowed in SPARK

         if Is_Controlled (E) then
            Mark_Violation ("controlled types", E);
         end if;

         --  Hardcoded entities are private types whose definition should not
         --  be translated in SPARK. We add the entity of their full views to
         --  the set of marked entities so that they will not be considered for
         --  translation later.

         if Is_Hardcoded_Entity (E) then
            pragma Assert (Present (Full_View (E))
                           and then not Entity_Marked (Full_View (E)));
            Entity_Set.Insert (Full_View (E));
         end if;

         --  The base type or original type should be marked before the current
         --  type. We also protect ourselves against the case where the Etype
         --  of a full view points to the partial view. We don't issue a
         --  violation as a result of a base type in Standard not being in
         --  SPARK, as this concerns only extended precision floating-point
         --  types, for which a better violation message is issued later.

         if not Is_Nouveau_Type (E)
           and then Underlying_Type (Etype (E)) /= E
           and then not Retysp_In_SPARK (Etype (E))
           and then Scope (Etype (E)) /= Standard_Standard
         then
            Mark_Violation (E, From => Retysp (Etype (E)));
         end if;

         --  For private tagged types it is necessary to mark the full view as
         --  well for proper processing in proof. We use Mark_Entity because
         --  the full view might contain SPARK violations, but the partial view
         --  shouldn't be affected by that.

         if Ekind (E) in
           E_Record_Type_With_Private | E_Record_Subtype_With_Private
           and then Is_Tagged_Type (E)
           and then not Is_Class_Wide_Type (E)
           and then not Is_Itype (E)
         then
            Mark_Entity (Full_View (E));
         end if;

         declare
            Anc_Subt : constant Entity_Id := Ancestor_Subtype (E);
         begin
            if Present (Anc_Subt)
              and then not In_SPARK (Anc_Subt)
            then
               Mark_Violation (E, From => Anc_Subt);
            end if;
         end;

         --  Need to mark any other interfaces the type may derive from

         if Is_Record_Type (E)
           and then Has_Interfaces (E)
         then
            for Iface of Iter (Interfaces (E)) loop
               if not In_SPARK (Iface) then
                  Mark_Violation (E, From => Iface);
               end if;
            end loop;
         end if;

         --  If the type has a Default_Initial_Condition aspect, store the
         --  corresponding procedure in the Delayed_Type_Aspects map.

         if May_Need_DIC_Checking (E) then
            declare
               Delayed_Mapping : constant Node_Id :=
                 (if Present (Current_SPARK_Pragma)
                  then Current_SPARK_Pragma
                  else E);
            begin
               Delayed_Type_Aspects.Include
                 (DIC_Procedure (E), Delayed_Mapping);
            end;
         end if;

         --  A derived type cannot have explicit discriminants

         if Nkind (Parent (E)) in N_Private_Extension_Declaration
           | N_Full_Type_Declaration
           and then not Is_Class_Wide_Type (E)
           and then Unique_Entity (Etype (E)) /= Unique_Entity (E)
           and then Present (Discriminant_Specifications (Parent (E)))
           and then Entity_Comes_From_Source (E)
         then
            Mark_Violation
              ("discriminant on derived type",
               Parent (E),
               SRM_Reference => "SPARK RM 3.7(2)");
         end if;

         --  Mark discriminants if any

         if Has_Discriminants (E)
           or else Has_Unknown_Discriminants (E)
         then
            declare
               Disc : Entity_Id := First_Discriminant (E);
               Elmt : Elmt_Id :=
                 (if Present (Disc) and then Is_Constrained (E) then
                    First_Elmt (Discriminant_Constraint (E))
                  else No_Elmt);

            begin
               while Present (Disc) loop

                  --  Check that the type of the discriminant is in SPARK

                  if not In_SPARK (Etype (Disc)) then
                     Mark_Violation (Disc, From => Etype (Disc));
                  end if;

                  --  Check that the discriminant is not of an access type as
                  --  specified in SPARK RM 3.10

                  if Has_Access_Type (Etype (Disc)) then
                     Mark_Violation ("access discriminant", Disc);
                  end if;

                  --  Check that the default expression is in SPARK

                  Mark_Default_Expression (Disc);

                  --  Check that the discriminant constraint is in SPARK

                  if Present (Elmt) then
                     Mark (Node (Elmt));
                     Next_Elmt (Elmt);
                  end if;

                  Next_Discriminant (Disc);
               end loop;
            end;
         end if;

         --  Type declarations may refer to private types whose full view has
         --  not been declared yet. However, it is this full view which may
         --  define the type in Why3, if it happens to be in SPARK. Hence the
         --  need to define it now, so that it is available for the current
         --  type definition. So we start here with marking all needed types
         --  if not already marked.

         --  Fill in the map between classwide types and their corresponding
         --  specific type, in the case of a user-defined classwide type.

         if Is_Class_Wide_Type (E) then
            if Ekind (E) = E_Class_Wide_Subtype then
               declare
                  Subty : constant Node_Id := Subtype_Indication (Parent (E));
                  Ty    : Entity_Id := Empty;
               begin
                  case Nkind (Subty) is
                     when N_Attribute_Reference =>
                        pragma Assert (Attribute_Name (Subty) = Name_Class);
                        Ty := Entity (Prefix (Subty));
                     when N_Identifier | N_Expanded_Name =>
                        Ty := Entity (Subty);
                     when N_Subtype_Indication =>

                        --  Constrained class-wide types are not supported yet
                        --  as it is unclear wether we should do discriminant
                        --  checks for them or not.

                        Mark_Unsupported ("constrained class-wide subtype", E);
                     when others =>
                        raise Program_Error;
                  end case;

                  if Nkind (Subty) /= N_Subtype_Indication then
                     pragma Assert (Present (Ty));
                     Set_Specific_Tagged (E, Unique_Entity (Ty));
                  end if;
               end;
            end if;

         elsif Is_Private_Type (E) and then not Violation_Detected then

            --  When a private type is defined in a package with external
            --  axiomatization or whose private part has SPARK_Mode => Off, we
            --  do not need to mark its underlying type. Indeed, either it is
            --  shared with an ancestor of E and was already handled or it will
            --  not be used.

            if Is_Nouveau_Type (E)
              and then (Entity_In_Ext_Axioms (E)
                          or else
                        Is_Private_Entity_Mode_Off (E))
            then
               Full_Views_Not_In_SPARK.Insert (E);
               Discard_Underlying_Type (E);

            --  The same is true for an untagged subtype or a derived type of
            --  such a type or of types whose fullview is not in SPARK.

            elsif not Is_Nouveau_Type (E)
              and then not Is_Tagged_Type (E)
              and then Full_View_Not_In_SPARK (Etype (E))
            then
               Full_Views_Not_In_SPARK.Insert (E);
               Discard_Underlying_Type (E);
            else
               declare
                  Utype : constant Entity_Id :=
                    (if Present (Full_View (E)) then Full_View (E)
                     else Underlying_Type (E));
                  --  Mark the fullview of the type if present before the
                  --  underlying type as this underlying type may not be in
                  --  SPARK.

               begin
                  if not In_SPARK (Utype)
                    or else Full_View_Not_In_SPARK (Utype)
                  then
                     Full_Views_Not_In_SPARK.Insert (E);
                     Discard_Underlying_Type (E);
                  end if;
               end;
            end if;
         end if;

         --  Now mark the type itself

         if Has_Own_Invariants (E) then

            --  Classwide invariants are not in SPARK

            if Has_Inheritable_Invariants (E) then
               Mark_Violation
                 ("classwide invariant", E, "SPARK RM 7.3.2(2)");

            --  Partial invariants are not allowed in SPARK

            elsif Present (Partial_Invariant_Procedure (E)) then
               Mark_Violation
                 ("type invariant on private_type_declaration or"
                  & " private_type_extension", E, "SPARK RM 7.3.2(2)");

            elsif Is_Effectively_Volatile (E) then
               Mark_Violation
                 ("type invariant on effectively volatile type",
                  E, "SPARK RM 7.3.2(4)");

            --  Only mark the invariant as part of the type's fullview

            elsif not Is_Partial_View (E)
              and then Is_Base_Type (E)
            then

               --  Invariants cannot be specified on completion of private
               --  extension in SPARK.

               declare
                  E_Partial_View : constant Entity_Id :=
                    (if Present (Invariant_Procedure (E))
                     then Etype (First_Formal (Invariant_Procedure (E)))
                     else Empty);
                  --  Partial view of E. Do not use the Partial_Views from
                  --  SPARK_Util as it may not have been constructed yet.

               begin
                  if Present (E_Partial_View)
                    and then Present (Parent (E_Partial_View))
                    and then Nkind (Parent (E_Partial_View)) =
                      N_Private_Extension_Declaration
                  then
                     Mark_Violation
                       ("type invariant on completion of "
                        & "private_type_extension", E, "SPARK RM 7.3.2(2)");

                  --  We currently do not support invariants on type
                  --  declared in a nested package. This restriction results
                  --  in simplifications in invariant checks on subprogram
                  --  parameters/global variables, as well as in determining
                  --  which are the type invariants which are visible at a
                  --  given program point.

                  elsif not Is_Compilation_Unit (Enclosing_Unit (E)) then
                     Mark_Unsupported
                       ("type invariant not immediately in a compilation unit",
                        E);

                  elsif Is_Child_Unit (Enclosing_Unit (E)) then
                     Mark_Unsupported ("type invariant in child unit", E);

                  --  We currently do not support invariants on protected
                  --  types. To support them, we would probably need some
                  --  new RM wording in SPARK or new syntax in Ada (see
                  --  P826-030).

                  elsif Is_Protected_Type (E) then
                     Mark_Unsupported ("type invariant on protected types", E);

                  --  We currently do not support invariants on tagged
                  --  types. To support them, we would need to introduce
                  --  checks for type invariants of childs on dispatching
                  --  calls to root primitives (see SPARK RM 7.3.2(8) and
                  --  test P801-002__invariant_on_tagged_types).

                  elsif Is_Tagged_Type (E) then
                     Mark_Unsupported ("type invariant on tagged types", E);
                  else

                     --  Add the type invariant to delayed aspects to be marked
                     --  later.

                     pragma Assert (Present (Invariant_Procedure (E)));

                     declare
                        Delayed_Mapping : constant Node_Id :=
                          (if Present (Current_SPARK_Pragma)
                           then Current_SPARK_Pragma
                           else E);
                     begin
                        Delayed_Type_Aspects.Include (Invariant_Procedure (E),
                                                      Delayed_Mapping);
                     end;
                  end if;
               end;
            end if;
         end if;

         --  An effectively volatile type cannot have a predicate. Here, we do
         --  not try to distinguish the case where the predicate is inherited
         --  from a parent whose full view is not in SPARK.

         if Has_Predicates (E)
            and then Is_Effectively_Volatile (E)
         then
            Mark_Violation
              ("subtype predicate on effectively volatile type",
               E, "SPARK RM 3.2.4(3)");
         end if;

         --  We currently do not support invariants on components of tagged
         --  types, if the invariant is visible. It is still allowed to include
         --  types with invariants in tagged types as long as the tagged type
         --  is not visible from the scope of the invariant. To support them,
         --  we would need to introduce checks for type invariants of
         --  components of childs on dispatching calls to root primitives
         --  (see SPARK RM 7.3.2(8) and test
         --  P801-002__invariant_on_tagged_component).

         if Is_Tagged_Type (E)
           and then not Is_Partial_View (E)
           and then Is_Base_Type (E)
         then
            declare
               Comp : Entity_Id := First_Component_Or_Discriminant (E);

            begin
               while Present (Comp) loop
                  if Component_Is_Visible_In_SPARK (Comp)
                    and then In_SPARK (Etype (Comp))
                    and then Invariant_Check_Needed (Etype (Comp))
                  then
                     Mark_Unsupported
                       ("type invariant on components of tagged types", E);
                  end if;

                  Next_Component_Or_Discriminant (Comp);
               end loop;
            end;
         end if;

         if Is_Array_Type (E) then
            declare
               Component_Typ : constant Entity_Id := Component_Type (E);
               Index         : Node_Id := First_Index (E);

            begin
               if Positive (Number_Dimensions (E)) > Max_Array_Dimensions then
                  Mark_Unsupported
                    ("array of dimension greater than"
                     & Max_Array_Dimensions'Img,
                     E);
               end if;

               --  Check that all index types are in SPARK

               while Present (Index) loop
                  if not In_SPARK (Etype (Index)) then
                     Mark_Violation (E, From => Etype (Index));
                  end if;
                  Next_Index (Index);
               end loop;

               --  Check that component type is in SPARK

               if not In_SPARK (Component_Typ) then
                  Mark_Violation (E, From => Component_Typ);
               end if;

               --  Mark default aspect if any

               if Has_Default_Aspect (E) then
                  Mark (Default_Aspect_Component_Value (E));
               end if;

               --  Mark the equality function for Component_Typ if it is used
               --  for the predefined equality of E.

               if Is_Record_Type (Unchecked_Full_Type (Component_Typ))
                 and then Present
                   (Get_User_Defined_Eq (Base_Type (Component_Typ)))
               then
                  Mark_Entity
                    (Ultimate_Alias
                       (Get_User_Defined_Eq (Base_Type (Component_Typ))));
               end if;
            end;

         --  Most discrete and floating-point types are in SPARK

         elsif Is_Scalar_Type (E) then

            --  Modular types with modulus greater than 2 ** 64 are not
            --  supported in GNAT, so no need to support them in GNATprove for
            --  now. Supporting them would require either extending the support
            --  in Why3 and provers for bitvectors greater than 64 bits, or
            --  else having a default theory for handling these modular types
            --  too large for bitvectors.
            --  In addition, GNATprove only support single and double ieee
            --  precision floats for now. This is in order to simplify initial
            --  work on smtlib floats. Extending support to Ada's
            --  long_long_float should not pose any fundamental problem.

            if Is_Modular_Integer_Type (E)
              and then Modulus (E) > UI_Expon (2, 64)
            then
               Mark_Unsupported ("modulus greater than 2 ** 64", E);
               return;

            elsif Is_Floating_Point_Type (E) then
               if not Is_Double_Precision_Floating_Point_Type (E)
                 and then not Is_Single_Precision_Floating_Point_Type (E)
               then
                  Mark_Unsupported
                    ("extended precision floating point type", E);
                  return;

               --  Fixed-point values can be used as bounds in a floating-point
               --  type constraint, but the underlying conversion is not
               --  supported in GNATprove.

               else
                  declare
                     Low  : constant Node_Id := Type_Low_Bound (E);
                     High : constant Node_Id := Type_High_Bound (E);
                  begin
                     if Has_Fixed_Point_Type (Etype (Low))
                       or else Has_Fixed_Point_Type (Etype (High))
                     then
                        Mark_Unsupported ("conversion between fixed-point and "
                                          & "floating-point types", E);
                        return;
                     end if;
                  end;
               end if;
            end if;

            --  Check that the range of the type is in SPARK

            declare
               Low  : constant Node_Id := Type_Low_Bound (E);
               High : constant Node_Id := Type_High_Bound (E);
            begin
               if not Compile_Time_Known_Value (Low) then
                  Mark (Low);
               end if;
               if not Compile_Time_Known_Value (High) then
                  Mark (High);
               end if;
            end;

            --  Inherit the annotation No_Wrap_Around when set on a parent
            --  type.

            if Ekind (E) = E_Modular_Integer_Type
              and then Etype (E) /= E
              and then Has_No_Wrap_Around_Annotation (Etype (E))
            then
               Set_Has_No_Wrap_Around_Annotation (E);
            end if;

         elsif Is_Class_Wide_Type (E) then

            --  Class wide types with a non SPARK root are not in SPARK.
            --  Remark that the violation is always redundant for classwide
            --  types implicitely declared on code with SPARK_Mode => On.
            --  Still, it is necessary for preventing the usage of such
            --  class wide types declared in with'ed packages without
            --  SPARK_Mode.

            declare
               Specific_Type : constant Entity_Id :=
                 Get_Specific_Type_From_Classwide (E);
            begin
               if not Retysp_In_SPARK (Specific_Type)
                 or else not Is_Tagged_Type (Retysp (Specific_Type))
               then
                  Mark_Violation (E, From => Specific_Type);

               --  Constrained class-wide types are not supported yet as it is
               --  unclear wether we should do discriminant checks for them
               --  or not.

               elsif Has_Discriminants (Retysp (Specific_Type))
                 and then Is_Constrained (Retysp (Specific_Type))
               then
                  Mark_Unsupported
                    ("Class attribute of a constrained type", E);
               end if;
            end;

         elsif Is_Private_Type (E) then

            --  If the type and its Retysp are different entities, aspects
            --  such has predicates, invariants, and DIC can be lost if they
            --  only apply to the type. Reject these cases.

            if Present (Full_View (E))
              and then Entity_In_SPARK (Full_View (E))
              and then Is_Private_Type (Full_View (E))
              and then Unique_Entity (Retysp (E)) /= Unique_Entity (E)
            then

               declare
                  Rep : Node_Id := First_Rep_Item (Full_View (E));

               begin
                  --  Find a predicate representation item applying to E itself
                  --  if there is one.

                  Find_Predicate_Item (E, Rep);

                  if Present (Rep)
                    or else Has_Own_DIC (E)
                    or else Has_Own_Invariants (E)
                  then
                     Mark_Unsupported
                       ("type aspect on type derived from a private type", E);
                  end if;
               end;
            end if;

            --  If a type has two predicates supplied with different
            --  SPARK_Mode, we cannot support it in SPARK. Indeed, we
            --  currently use the predicate function to retrieve the predicate,
            --  and this function merges all the predicates applying to the
            --  type so that we cannot tell the difference.

            if Is_Base_Type (E)
              and then Present (Full_View (E))
              and then Has_Predicates (E)
            then
               declare
                  Scop : constant Entity_Id := Scope (E);
                  pragma Assert (Ekind (Scop) = E_Package);

                  Prag     : constant Node_Id := SPARK_Pragma (Scop);
                  Aux_Prag : constant Node_Id := SPARK_Aux_Pragma (Scop);
                  Rep      : Node_Id := First_Rep_Item (Full_View (E));
                  Found    : Boolean := False;
                  Full     : Boolean := False;

               begin
                  --  Only look for duplicate predicates if the full view
                  --  of E and its partial view do not have the same
                  --  SPARK_Mode.

                  pragma Assert (if No (Aux_Prag) then No (Prag));

                  if Present (Prag)
                    and then Aux_Prag /= Prag
                    and then Get_SPARK_Mode_From_Annotation (Prag) /=
                    Get_SPARK_Mode_From_Annotation (Aux_Prag)
                  then

                     --  Loop over the Rep_Item list to search for predicates.
                     --  When one is found, we store whether it is located on
                     --  the partial or the full view in Full and continue the
                     --  search. If a predicate is found on the full view and
                     --  another on the private view, we exit the loop and
                     --  raise a violation.

                     loop
                        Find_Predicate_Item (E, Rep);
                        exit when No (Rep);
                        declare
                           N_Full : constant Boolean :=
                             (if Nkind (Rep) = N_Pragma
                              then List_Containing (Rep) =
                                  Private_Declarations
                                    (Package_Specification (Scop))
                              else not Aspect_On_Partial_View (Rep));
                           --  A predicate is specified on the full view if
                           --  either it is a pragma contained in the
                           --  private declarations of the package, or it is an
                           --  aspect which is not on the partial view of the
                           --  type.

                        begin
                           if Found and then Full /= N_Full then
                              Mark_Unsupported
                                ("type with predicates with different"
                                 & " SPARK_Mode values", E);
                              exit;
                           end if;
                           Found := True;
                           Full := N_Full;
                        end;
                        Next_Rep_Item (Rep);
                     end loop;
                  end if;
               end;
            end if;

         elsif Is_Record_Type (E) then

            if Ekind (E) = E_Record_Subtype
              and then not In_SPARK (Base_Type (E))
            then
               Mark_Violation (E, From => Base_Type (E));
            end if;

            --  Components of a record type should be in SPARK for the record
            --  type to be in SPARK.

            if not Is_Interface (E) then
               declare
                  Comp              : Entity_Id := First_Component (E);
                  Comp_Type         : Entity_Id;

               begin
                  while Present (Comp) loop
                     pragma Assert (Ekind (Comp) = E_Component);

                     if not Is_Tag (Comp)
                       --  Ignore components which are declared in a part with
                       --  SPARK_Mode => Off.
                       and then Component_Is_Visible_In_SPARK (Comp)
                     then
                        Comp_Type := Etype (Comp);

                        if not In_SPARK (Comp_Type) then
                           Mark_Violation (Comp, From => Comp_Type);
                        else

                           --  Tagged types cannot be owning in SPARK

                           if Is_Tagged_Type (E) and then Is_Deep (Comp_Type)
                           then
                              Mark_Violation
                                ("owning component of a tagged type", Comp);
                           end if;

                           --  Tagged types with components with relaxed init
                           --  are not supported yet.

                           if Is_Tagged_Type (E)
                             and then Contains_Relaxed_Init_Parts (Comp_Type)
                           then
                              Mark_Violation
                                ("component of a tagged type with relaxed"
                                 & " initialization", Comp);
                           end if;

                           --  Check that the component is not of an anonymous
                           --  access type.

                           if Is_Anonymous_Access_Object_Type
                             (Retysp (Comp_Type))
                           then
                              Mark_Violation
                                ("component of anonymous access type", Comp);
                           end if;

                           --  Mark the equality function for Comp_Type if it
                           --  is used for the predefined equality of E.

                           if Is_Record_Type (Unchecked_Full_Type (Comp_Type))
                             and then Present
                               (Get_User_Defined_Eq (Base_Type (Comp_Type)))
                           then
                              Mark_Entity
                                (Ultimate_Alias
                                   (Get_User_Defined_Eq
                                        (Base_Type (Comp_Type))));
                           end if;

                           --  Mark default value of component or discriminant
                           Mark_Default_Expression (Comp);
                        end if;
                     end if;

                     Next_Component (Comp);
                  end loop;
               end;
            end if;

            --  A local derived type cannot have ancestors not defined in
            --  the same local scope. We only check direct ancestors, as the
            --  definition of these ancestors will already have checked this
            --  rule for their own ancestors.

            if Nkind (Parent (E)) = N_Full_Type_Declaration
              and then Nkind (Type_Definition (Parent (E))) =
                       N_Derived_Type_Definition
            then
               declare
                  Scop : constant Entity_Id := Enclosing_Dynamic_Scope (E);
               begin
                  if Scop /= Standard_Standard then
                     if Enclosing_Dynamic_Scope (Etype (E)) /= Scop then
                        Mark_Violation
                          ("local derived type from non-local parent",
                           E,
                           SRM_Reference => "SPARK RM 3.9.1(1)");
                     end if;

                     for Iface of Iter (Interfaces (E)) loop
                        if Enclosing_Dynamic_Scope (Iface) /= Scop then
                           Mark_Violation
                             ("local derived type from non-local interface",
                              E,
                              SRM_Reference => "SPARK RM 3.9.1(1)");
                        end if;
                     end loop;
                  end if;
               end;
            end if;

            --  A record type may have a type with full_view not in SPARK as an
            --  etype. In this case, the whole type has fullview not in SPARK.

            if Full_View_Not_In_SPARK (Etype (E)) then
               Full_Views_Not_In_SPARK.Insert (E);
            end if;

         elsif Is_Access_Type (E) then

<<<<<<< HEAD
            --  Disallow access types in the revert mode -gnatdF

            if Debug_Flag_FF then
               Mark_Violation ("access type", E);

            --  Reject access to subprogram types

            elsif Is_Access_Subprogram_Type (Base_Type (E)) then
               Mark_Violation ("access to subprogram type", E);
=======
            --  For access-to-subprogram types, mark the designated profile

            if Is_Access_Subprogram_Type (Base_Type (E)) then
               declare
                  Profile : constant Entity_Id :=
                    Directly_Designated_Type  (Base_Type (E));
                  Wrapper : constant Entity_Id :=
                    Access_Subprogram_Wrapper (Profile);

               begin
                  --  We do not support access to protected subprograms yet

                  if Ekind (Base_Type (E)) in
                      E_Access_Protected_Subprogram_Type
                    | E_Anonymous_Access_Protected_Subprogram_Type
                  then
                     Mark_Unsupported ("access to protected subprogram", E);

                  --  Borrowing traversal functions need a pledge, we do not
                  --  support storing them into an access for now.

                  elsif Is_Function_Type (Profile)
                    and then Is_Anonymous_Access_Object_Type (Etype (Profile))
                    and then not Is_Access_Constant (Etype (Profile))
                  then
                     Mark_Unsupported
                       ("access to borrowing traversal function", E);

                  --  If the profile has a contract, it is located on a wrapper
                  --  subprogram. We need to mark it to mark the contracts.
                  --  ??? Messages on formal parameters of the wrapper seem to
                  --  be incorrectly located on the access-to-subprogram type
                  --  instead of on the corresponding formal of the profile.

                  elsif Present (Wrapper) and then not In_SPARK (Wrapper) then
                     Mark_Violation (E, From => Wrapper);

                  --  Mark the profile type. If a wrapper subprogram exists,
                  --  this should not lead to new violation, but we still need
                  --  to mark the formals of the profile which are different
                  --  entities than those of the wrapper.

                  else
                     Mark_Subprogram_Entity (Profile);
                  end if;
               end;
>>>>>>> 339bffd3

            elsif Ekind (Base_Type (E)) = E_Access_Attribute_Type then
               Mark_Violation ("access attribute", E);

            --  Reject general access types. We check the underlying type of
            --  the base type as the base type itself can be private.
            --  ??? We assume that access subtypes have visibility on the full
            --  view of their base type or we would have a private subtype
            --  instead of an access subtype.

            elsif Ekind (Underlying_Type (Base_Type (E))) =
              E_General_Access_Type
            then
               Mark_Violation ("general access type", E);

            --  Storage_Pool is not in SPARK

            elsif Is_Access_Type (Underlying_Type (Root_Type (E)))
              and then Present (Associated_Storage_Pool
                (Underlying_Type (Root_Type (E))))
            then
               Mark_Violation ("access type with Storage_Pool", E);

            --  Storage_Size is not in SPARK

            elsif Is_Access_Type (Underlying_Type (Root_Type (E)))
              and then Has_Storage_Size_Clause
                (Underlying_Type (Root_Type (E)))
            then
               Mark_Violation ("access type with Storage_Size", E);

            --  Store the type in the Incomplete_Type map to be marked later.

            elsif Is_Incomplete_Type (Directly_Designated_Type (E))
              or else Is_Partial_View (Directly_Designated_Type (E))
            then
               if No (Full_View (Directly_Designated_Type (E))) then
                  Mark_Unsupported
                    ("incomplete type with deferred full view",
                     Directly_Designated_Type (E));
                  Mark_Violation (E, From => Directly_Designated_Type (E));

               --  Do not pull types declared in private parts with no
               --  SPARK_mode to avoid crashes if they are out of SPARK later.

               elsif Is_Declared_In_Private (Directly_Designated_Type (E))
                 and then
                   No (SPARK_Pragma_Of_Entity (Directly_Designated_Type (E)))
               then
                  Mark_Violation (E, From => Directly_Designated_Type (E));
               else
                  Access_To_Incomplete_Types.Append (E);
               end if;

            elsif not Retysp_In_SPARK (Directly_Designated_Type (E)) then
               Mark_Violation (E, From => Directly_Designated_Type (E));
            end if;

         elsif Is_Concurrent_Type (E) then

            --  To reference or declare a concurrent type we must be in a
            --  proper tasking configuration.

            if not Is_SPARK_Tasking_Configuration then
               Mark_Violation_In_Tasking (E);

            --  To know whether the fullview of a protected type with no
            --  SPARK_Mode is in SPARK, we need to mark its components.

            elsif Nkind (Parent (E)) in N_Protected_Type_Declaration
                                      | N_Task_Type_Declaration
            then
               declare
                  Save_SPARK_Pragma : constant Node_Id := Current_SPARK_Pragma;
                  Fullview_In_SPARK : Boolean;

                  Type_Decl : constant Node_Id := Parent (E);
                  Type_Def  : constant Node_Id :=
                    (if Nkind (Type_Decl) = N_Protected_Type_Declaration
                     then Protected_Definition (Type_Decl)
                     else Task_Definition (Type_Decl));

               begin
                  Mark_List (Interface_List (Type_Decl));

                  --  Traverse the visible and private declarations of the
                  --  type to mark pragmas and representation clauses.

                  if Present (Type_Def) then
                     Mark_Aspect_Clauses_And_Pragmas_In_List
                       (Visible_Declarations (Type_Def));

                     declare
                        Save_SPARK_Pragma : constant Node_Id :=
                          Current_SPARK_Pragma;

                     begin
                        Current_SPARK_Pragma := SPARK_Aux_Pragma (E);
                        if SPARK_Pragma_Is (Opt.On) then
                           Mark_Aspect_Clauses_And_Pragmas_In_List
                             (Private_Declarations (Type_Def));
                        end if;

                        Current_SPARK_Pragma := Save_SPARK_Pragma;
                     end;
                  end if;

                  --  Components of protected objects may be subjected to a
                  --  different SPARK_Mode.

                  Current_SPARK_Pragma := SPARK_Aux_Pragma (E);

                  --  Ignore components which are declared in a part with
                  --  SPARK_Mode => Off.

                  if Ekind (E) = E_Protected_Type
                    and then not SPARK_Pragma_Is (Opt.Off)
                  then
                     declare
                        Save_Violation_Detected : constant Boolean :=
                          Violation_Detected;

                        Comp : Entity_Id := First_Component (E);

                     begin
                        while Present (Comp) loop

                           --  Mark type and default value of component

                           if In_SPARK (Etype (Comp)) then

                              --  Check that the component is not of an
                              --  anonymous access type.

                              if Is_Anonymous_Access_Object_Type
                                (Retysp (Etype (Comp)))
                              then
                                 Mark_Violation
                                   ("component of anonymous access type",
                                    Comp);
                              end if;

                              Mark_Default_Expression (Comp);

                              --  Protected types need full default
                              --  initialization, so we check their components.

                              if No (Expression (Parent (Comp)))
                                and then
                                  Default_Initialization (Etype (Comp))
                                  not in Full_Default_Initialization
                                       | No_Possible_Initialization
                              then
                                 Mark_Violation
                                   ("protected component "
                                    & "with no default initialization",
                                    Comp,
                                    SRM_Reference => "SPARK RM 9.4");
                              end if;

                           else
                              Mark_Violation (Comp, From => Etype (Comp));
                           end if;

                           --  Initialization by proof of protected components
                           --  is not supported yet.

                           if Contains_Relaxed_Init_Parts (Etype (Comp)) then
                              Mark_Unsupported
                                ("protected component with initialization by"
                                 & " proof", E);
                           end if;

                           Next_Component (Comp);
                        end loop;

                        --  Mark Part_Of variables of single protected objects

                        if Is_Single_Concurrent_Type (E) then
                           for Part of
                             Iter (Part_Of_Constituents (Anonymous_Object (E)))
                           loop
                              Mark_Entity (Part);

                              --  Check that the part_of constituent is not of
                              --  an anonymous access type.

                              if Is_Object (Part)
                                and then Retysp_In_SPARK (Etype (Part))
                                and then Is_Anonymous_Access_Object_Type
                                  (Retysp (Etype (Part)))
                              then
                                 Mark_Violation
                                   ("anonymous access variable marked Part_Of"
                                      & " a protected object", Part);
                              end if;

                              --  Initialization by proof of Part_Of variables
                              --  is not supported yet.

                              if Ekind (Part) = E_Variable
                                and then Retysp_In_SPARK (Etype (Part))
                                and then (Obj_Has_Relaxed_Init (Part)
                                          or else Contains_Relaxed_Init_Parts
                                            (Etype (Part)))
                              then
                                 Mark_Unsupported
                                   ("Part_Of variable with initialization by"
                                    & " proof", Part);
                              end if;
                           end loop;
                        end if;

                        --  If the private part is marked On, then the full
                        --  view of the type is forced to be SPARK. Violations
                        --  found during marking of the private part are not
                        --  reverted.

                        if SPARK_Pragma_Is (Opt.On) then
                           Fullview_In_SPARK := True;

                           --  If a violation has been found while marking the
                           --  private components of the protected type, then
                           --  its full view is not in SPARK. The type itself
                           --  can still be in SPARK if no SPARK_Mode has been
                           --  specified.

                        else
                           pragma Assert (SPARK_Pragma_Is (Opt.None));

                           Fullview_In_SPARK := not Violation_Detected;
                           Violation_Detected := Save_Violation_Detected;
                        end if;
                     end;

                     --  Tasks are considered as always having a private part
                     --  which is not visible to the prover.

                  else
                     Fullview_In_SPARK := False;
                  end if;

                  Current_SPARK_Pragma := Save_SPARK_Pragma;

                  --  If the protected type is in SPARK but not its full view,
                  --  store it in Full_Views_Not_In_SPARK.

                  if not Violation_Detected and then not Fullview_In_SPARK then
                     Full_Views_Not_In_SPARK.Insert (E);
                  end if;
               end;

            --  We have a concurrent subtype or derived type. Propagate its
            --  full view status from its base type.

            else
               pragma Assert
                 (Ekind (E) in E_Protected_Subtype | E_Task_Subtype
                    or else (Nkind (Parent (E)) = N_Full_Type_Declaration
                               and then Nkind (Type_Definition (Parent (E))) =
                               N_Derived_Type_Definition));

               if Full_View_Not_In_SPARK (Etype (E)) then
                  Full_Views_Not_In_SPARK.Insert (E);
               end if;
            end if;

            --  Record where to insert concurrent type on Entity_List. The
            --  order, which reflects dependencies between Why declarations,
            --  is: concurrent components, type, operations.

            if Ekind (E) in E_Protected_Type | E_Task_Type then
               Current_Concurrent_Insert_Pos := Entity_List.Last;
            end if;

         elsif Is_Incomplete_Type (E) then
            pragma Assert (From_Limited_With (E));
            Mark_Unsupported
              ("incomplete type", E,
               Cont_Msg =>
                 "consider restructuring code to avoid `LIMITED WITH`");

         else
            raise Program_Error;
         end if;

         --  If no violations were found and the type is annotated with
         --  relaxed initialization, populate the Relaxed_Init map.
         --  For consistency between flow analysis and proof, we consider types
         --  entirely made of components with relaxed initialization to be
         --  annotated with relaxed initialization.

         if not Violation_Detected
           and then
             ((Is_First_Subtype (E)
               and then Has_Relaxed_Initialization (E))
              or else (Is_Composite_Type (E)
                       and then Contains_Only_Relaxed_Init (E)))
         then
            Mark_Type_With_Relaxed_Init
              (N   => E,
               Ty  => E,
               Own => True);
         end if;
      end Mark_Type_Entity;

      --  In Mark_Entity, we likely leave the previous scope of marking. We
      --  save the current state of various variables to be able to restore
      --  them later.

      Save_Violation_Detected : constant Boolean := Violation_Detected;
      Save_Last_Violation_Root_Cause_Node : constant Node_Id :=
        Last_Violation_Root_Cause_Node;
      Save_SPARK_Pragma : constant Node_Id := Current_SPARK_Pragma;
      Save_Current_Delayed_Aspect_Type : constant Node_Id :=
        Current_Delayed_Aspect_Type;
      Save_Current_Incomplete_Type : constant Node_Id :=
        Current_Incomplete_Type;

   --  Start of processing for Mark_Entity

   begin
      --  For entities in external axioms, mark the package entity

      if Entity_In_Ext_Axioms (E) then
         declare
            Pack : constant Entity_Id :=
              Containing_Package_With_Ext_Axioms (E);
         begin
            if Pack /= E and then not In_SPARK (Pack) then
               Mark_Violation (E, From => Pack);
            end if;
         end;
      end if;

      --  Ignore functions generated by the frontend for aspects Type_Invariant
      --  and Default_Initial_Condition. This does not include the functions
      --  generated for Predicate aspects, as these functions are translated
      --  to check absence of RTE in the predicate in the most general context.

      if Is_Subprogram (E)
        and then Subprogram_Is_Ignored_For_Proof (E)
      then
         return;
      end if;

      --  Nothing to do if the entity E was already marked

      if Entity_Marked (E) then
         return;
      end if;

      --  Store entities defined in actions in Actions_Entity_Set

      if Inside_Actions then
         Actions_Entity_Set.Insert (E);
      end if;

      if Ekind (E) in E_Protected_Type | E_Task_Type then

         --  The System unit must be already loaded; see calls to
         --  SPARK_Implicit_Load in Analyze_Protected_Type_Declaration and
         --  Analyze_Task_Type_Declaration.

         pragma Assert (RTU_Loaded (System));

         Mark_Entity (RTE (RE_Priority));
         Mark_Entity (RTE (RE_Interrupt_Priority));
      end if;

      Current_SPARK_Pragma := SPARK_Pragma_Of_Entity (E);
      Current_Delayed_Aspect_Type := Empty;
      Current_Incomplete_Type := Empty;

      --  Fill in the map between classwide types and their corresponding
      --  specific type, in the case of the implicitly declared classwide type
      --  T'Class. Also fill in the map between primitive operations and their
      --  corresponding tagged type.

      if Ekind (E) in E_Record_Type | E_Record_Subtype
        and then Is_Tagged_Type (E)
        and then (if Ekind (E) = E_Record_Subtype then
                      not (Present (Cloned_Subtype (E))))
        and then not Is_Class_Wide_Type (E)
        and then not Is_Itype (E)
      then
         Set_Specific_Tagged (Class_Wide_Type (E), E);
      end if;

      --  Include entity E in the set of marked entities

      Entity_Set.Insert (E);

      --  If the entity is declared in the scope of SPARK_Mode => Off, then do
      --  not consider whether it could be in SPARK or not. Restore SPARK_Mode
      --  pragma before returning.
      --
      --  ??? We still want to reject unsupported abstract states that are
      --  Part_Of of a single concurrent object. This exception was added here
      --  for a different reason and it is not clear if it is still needed.

      if SPARK_Pragma_Is (Opt.Off)
        and then Ekind (E) /= E_Abstract_State
      then
         goto Restore;
      end if;

      --  For recursive references, start with marking the entity in SPARK

      Entities_In_SPARK.Include (E);

      --  Start with no violation being detected

      Violation_Detected := False;

      --  Reset last root cause node for violations

      Last_Violation_Root_Cause_Node := Empty;

      --  Store correspondence from completions of deferred constants, so
      --  that Is_Full_View can be used for dealing correctly with deferred
      --  constants, when the public part of the package is marked as
      --  SPARK_Mode On, and the private part of the package is marked
      --  as SPARK_Mode Off. This is also used later during generation of Why.

      if Ekind (E) = E_Constant
        and then Present (Full_View (E))
      then
         Set_Partial_View (Full_View (E), E);
         Queue_For_Marking (Full_View (E));
      end if;

      if Ekind (E) in E_Constant | E_Variable then
         Mark_Address (E);
      end if;

      --  Mark differently each kind of entity

      case Ekind (E) is
         when Type_Kind        => Mark_Type_Entity (E);

         when Subprogram_Kind  => Mark_Subprogram_Entity (E);

         when E_Constant       |
              E_Variable       =>
            begin
               case Nkind (Parent (E)) is
                  when N_Object_Declaration     => Mark_Object_Entity (E);
                  when N_Iterator_Specification => Mark_Parameter_Entity (E);
                  when others                   => raise Program_Error;
               end case;
            end;

         when E_Discriminant   |
              E_Loop_Parameter |
              Formal_Kind      => Mark_Parameter_Entity (E);

         when Named_Kind       => Mark_Number_Entity (E);
         when E_Package        => Mark_Package_Entity (E);

         --  The identifier of a loop is used to generate the needed
         --  exception declarations in the translation phase.

         when E_Loop           => null;

         --  Mark_Entity is called on all abstract state variables

         when E_Abstract_State =>

            --  If an abstract state is a Part_Of constituent of a single
            --  concurrent object then raise a violation.

            if Is_Part_Of_Concurrent_Object (E) then
               Mark_Unsupported
                 ("abstract state Part_Of constituent of " &
                  "a single concurrent object", E);
            end if;

         when Entry_Kind       => Mark_Subprogram_Entity (E);

         when others           =>
            Ada.Text_IO.Put_Line ("[Mark_Entity] kind ="
                                  & Entity_Kind'Image (Ekind (E)));
            raise Program_Error;
      end case;

      --  Mark possible pragma nodes after the entity declaration. We skip this
      --  step if the declaration should be disregarded for pragma Annotate.
      --  This is to avoid entering a list of declarations "in the middle" of
      --  the range of a pragma. This can happen if the predicate function of a
      --  type is marked before the type itself. The pragma will still be
      --  marked, when the type is marked.

      if not Violation_Detected then
         declare
            --  See the documentation of Declaration_Node for the exception for
            --  subprograms.
            Decl_Node : constant Node_Id :=
              (if Is_Subprogram (E) then
                    Parent (Declaration_Node (E))
               else Declaration_Node (E));
            Cur       : Node_Id;
         begin
            if Is_List_Member (Decl_Node)
              and then Decl_Starts_Pragma_Annotate_Range (Decl_Node)
            then
               Cur := Next (Decl_Node);
               while Present (Cur) loop
                  if Is_Pragma_Annotate_GNATprove (Cur) then
                     Mark_Pragma_Annotate (Cur, Decl_Node,
                                           Consider_Next => True);
                  elsif Decl_Starts_Pragma_Annotate_Range (Cur) then
                     exit;
                  end if;
                  Next (Cur);
               end loop;

               --  If we are in a package, we also need to scan the beginning
               --  of the declaration list, in case there is a pragma Annotate
               --  that governs our declaration.

               declare
                  Spec : constant Node_Id :=
                    Parent (List_Containing (Decl_Node));
               begin
                  if Nkind (Spec) = N_Package_Specification then
                     Mark_Pragma_Annot_In_Pkg (Defining_Entity (Spec));
                  end if;
               end;
            end if;
         end;
      end if;

      --  If a violation was detected, remove E from the set of SPARK entities

      if Violation_Detected then
         if Emit_Messages
           and then Present (Last_Violation_Root_Cause_Node)
         then
            Add_Violation_Root_Cause (E, Last_Violation_Root_Cause_Node);
         end if;
         Entities_In_SPARK.Delete (E);

      --  Otherwise, add entity to appropriate list

      else
         --  Entities from packages with external axioms are handled by a
         --  specific mechanism and thus should not be translated.
         if not Entity_In_Ext_Axioms (E) then

            case Ekind (E) is
               --  Concurrent types go before their visible declarations
               --  (because declarations reference them as implicit inputs).
               when E_Protected_Type | E_Task_Type =>
                  pragma Assert
                    (Current_Concurrent_Insert_Pos /= Node_Lists.No_Element);

                  Node_Lists.Next (Current_Concurrent_Insert_Pos);

                  --  If there were no entities defined within concurrent types
                  --  then Next will advance the cursor to No_Element and
                  --  Insert will be equivalent to Append. This is precisely
                  --  what we need.
                  Entity_List.Insert
                    (Before   => Current_Concurrent_Insert_Pos,
                     New_Item => E);

               --  Abstract states are not translated like other entities; they
               --  are either fully expanded into constituents (if their
               --  refinement is not hidden behind a SPARK_Mode => Off) or
               --  translated just to represent their hidden constituents.
               --
               --  Named numbers also do not require any translation.

               when E_Abstract_State | Named_Kind =>
                  null;

               when others =>

                  --  Do not translate objects from declare expressions. They
                  --  are handled as local objects.

                  if not Comes_From_Declare_Expr (E) then
                     Entity_List.Append (E);
                  end if;
            end case;
         end if;

         --  Mark predicate function, if any Predicate functions should be
         --  marked after the subtype, that's why we need to do this here,
         --  after inserting the subtype into the entity list.

         if Is_Type (E) and then Has_Predicates (E) then
            declare
               PF : constant Entity_Id := Predicate_Function (E);
            begin
               if Present (PF) then
                  Queue_For_Marking (PF);
               end if;
            end;
         end if;

         --  Currently, proof looks at overriding operations for a given
         --  subprogram operation on tagged types. To make this work, they
         --  should be marked. Easiest is to mark all primitive operations of
         --  a tagged type.

         if Is_Tagged_Type (E) then
            for Prim of Iter (Direct_Primitive_Operations (E)) loop
               Queue_For_Marking (Ultimate_Alias (Prim));
            end loop;
         end if;

      end if;

      --  Restore prestate
   <<Restore>>
      Violation_Detected := Save_Violation_Detected;
      Last_Violation_Root_Cause_Node := Save_Last_Violation_Root_Cause_Node;
      Current_SPARK_Pragma := Save_SPARK_Pragma;
      Current_Delayed_Aspect_Type := Save_Current_Delayed_Aspect_Type;
      Current_Incomplete_Type := Save_Current_Incomplete_Type;
   end Mark_Entity;

   ------------------------------------
   -- Mark_Extended_Return_Statement --
   ------------------------------------

   procedure Mark_Extended_Return_Statement (N : Node_Id) is
      Subp : constant Entity_Id :=
        Return_Applies_To (Return_Statement_Entity (N));

   begin
      --  SPARK RM 3.10(5): return statement of traversal function

      if Is_Traversal_Function (Subp) then
         Mark_Violation
           ("extended return applying to a traversal function",
            N,
            "SPARK RM 3.10(5)");
      end if;

      Mark_Stmt_Or_Decl_List (Return_Object_Declarations (N));

      if Present (Handled_Statement_Sequence (N)) then
         Mark (Handled_Statement_Sequence (N));
      end if;
   end Mark_Extended_Return_Statement;

   -----------------------------
   -- Mark_Handled_Statements --
   -----------------------------

   procedure Mark_Handled_Statements (N : Node_Id) is
      Handlers : constant List_Id := Exception_Handlers (N);

   begin
      if Present (Handlers) then
         Mark_Violation ("handler", First (Handlers));
      end if;

      Mark_Stmt_Or_Decl_List (Statements (N));
   end Mark_Handled_Statements;

   --------------------------------------
   -- Mark_Identifier_Or_Expanded_Name --
   --------------------------------------

   procedure Mark_Identifier_Or_Expanded_Name (N : Node_Id) is
      E : constant Entity_Id := Entity (N);
   begin
      case Ekind (E) is
         when Object_Kind =>
            if Ekind (E) in E_Variable | E_Constant | Formal_Kind
              and then not In_SPARK (E)
            then
               Mark_Violation (N, From => E);

            --  Record components and discriminants are in SPARK if they are
            --  visible in the representative type of their scope. Do not
            --  report a violation if the type itself is not SPARK, as the
            --  violation will already have been reported.

            elsif Ekind (E) in E_Discriminant | E_Component then
               declare
                  Ty : constant Entity_Id := Scope (E);
               begin
                  if not Retysp_In_SPARK (Ty)
                    or else not Component_Is_Visible_In_SPARK (E)
                  then
                     Mark_Violation (N, From => Ty);
                  end if;
               end;
            end if;

         --  Subprogram names appear for example in Sub'Result

         when Entry_Kind
            | E_Function
            | E_Procedure
            | Named_Kind
            | Type_Kind
         =>
            if not In_SPARK (E) then
               Mark_Violation (N, From => E);
            end if;

         when E_Enumeration_Literal =>
            null;

         --  Loop identifiers appear in the "X'Loop_Entry [(loop_name)]"
         --  expressions.

         when E_Loop =>
            null;

         --  Abstract state entities are passed directly to Mark_Entity

         when E_Abstract_State =>
            raise Program_Error;

         --  Entry index is only visible from an entry family spec and body,
         --  and families are not supported in SPARK (yet), so we should never
         --  need to mark any entry index.

         when E_Entry_Index_Parameter =>
            raise Program_Error;

         --  Identifiers that we do not expect to mark (or that do not appear
         --  in the backend).

         when E_Label
            | E_Return_Statement
            | E_Package
            | E_Exception
            | E_Block
            | E_Operator
            | E_Package_Body
            | E_Protected_Body
            | E_Subprogram_Body
            | E_Task_Body
            | E_Void
            | Generic_Unit_Kind
         =>
            raise Program_Error;
      end case;
   end Mark_Identifier_Or_Expanded_Name;

   ------------------------
   -- Mark_If_Expression --
   ------------------------

   procedure Mark_If_Expression (N : Node_Id) is
   begin
      Mark_Actions (N, Then_Actions (N));
      Mark_Actions (N, Else_Actions (N));

      declare
         Condition : constant Node_Id := First (Expressions (N));
         Then_Expr : constant Node_Id := Next (Condition);
         Else_Expr : constant Node_Id := Next (Then_Expr);
      begin
         Mark (Condition);
         Mark (Then_Expr);

         if Present (Else_Expr) then
            Mark (Else_Expr);
         end if;
      end;
   end Mark_If_Expression;

   -----------------------
   -- Mark_If_Statement --
   -----------------------

   procedure Mark_If_Statement (N : Node_Id) is
   begin
      Mark (Condition (N));

      Mark_Stmt_Or_Decl_List (Then_Statements (N));

      declare
         Part : Node_Id := First (Elsif_Parts (N));

      begin
         while Present (Part) loop
            Mark_Actions (N, Condition_Actions (Part));
            Mark (Condition (Part));
            Mark_Stmt_Or_Decl_List (Then_Statements (Part));
            Next (Part);
         end loop;
      end;

      if Present (Else_Statements (N)) then
         Mark_Stmt_Or_Decl_List (Else_Statements (N));
      end if;
   end Mark_If_Statement;

   --------------------------
   -- Mark_Iterable_Aspect --
   --------------------------

   procedure Mark_Iterable_Aspect (Iterable_Aspect : Node_Id) is
      Iterable_Component_Assoc : constant List_Id :=
        Component_Associations (Expression (Iterable_Aspect));
      Iterable_Field           : Node_Id := First (Iterable_Component_Assoc);
   begin
      while Present (Iterable_Field) loop
         Mark_Entity (Entity (Expression (Iterable_Field)));
         Next (Iterable_Field);
      end loop;
   end Mark_Iterable_Aspect;

   ---------------------------
   -- Mark_Iteration_Scheme --
   ---------------------------

   procedure Mark_Iteration_Scheme (N : Node_Id) is
   begin
      if Present (Condition (N)) then
         Mark_Actions (N, Condition_Actions (N));
         Mark (Condition (N));

      elsif Present (Loop_Parameter_Specification (N)) then
         pragma Assert (No (Condition_Actions (N)));
         Mark (Discrete_Subtype_Definition
                 (Loop_Parameter_Specification (N)));

         --  The loop parameter shall be added to the entities in SPARK
         declare
            Loop_Index : constant Entity_Id :=
              Defining_Identifier (Loop_Parameter_Specification (N));
         begin
            Mark_Entity (Loop_Index);
         end;

      else
         pragma Assert (No (Condition_Actions (N)));
         pragma Assert (Present (Iterator_Specification (N)));

         Mark (Iterator_Specification (N));
      end if;
   end Mark_Iteration_Scheme;

   ---------------
   -- Mark_List --
   ---------------

   procedure Mark_List (L : List_Id) is
      N : Node_Id := First (L);
   begin
      while Present (N) loop
         Mark (N);
         Next (N);
      end loop;
   end Mark_List;

   -----------------------------
   -- Mark_Number_Declaration --
   -----------------------------

   procedure Mark_Number_Declaration (N : Node_Id) renames
     Mark_Object_Declaration;

   -----------------------------
   -- Mark_Object_Declaration --
   -----------------------------

   procedure Mark_Object_Declaration (N : Node_Id) is
      E : constant Entity_Id := Defining_Entity (N);
   begin
      if In_SPARK (E) then
         pragma Assert (In_SPARK (Etype (E)));
      else
         Mark_Violation (N, From => E);
      end if;
   end Mark_Object_Declaration;

   -----------------------
   -- Mark_Package_Body --
   -----------------------

   procedure Mark_Package_Body (N : Node_Id) is
      Body_E : constant Entity_Id := Defining_Entity (N);
      Spec_E : constant Entity_Id := Unique_Entity (Body_E);

      Save_SPARK_Pragma       : constant Node_Id := Current_SPARK_Pragma;
      Save_Violation_Detected : constant Boolean := Violation_Detected;

   begin
      --  Do not analyze generic bodies

      if Ekind (Spec_E) = E_Generic_Package
        or else not Entity_In_SPARK (Spec_E)
      then
         return;
      end if;

      --  Do not analyze bodies for packages with external axioms. Only check
      --  that their SPARK_Mode is Off.

      if Entity_In_Ext_Axioms (Spec_E) then

         if Present (SPARK_Pragma (Body_E))
           and then
             Get_SPARK_Mode_From_Annotation (SPARK_Pragma (Body_E)) /= Off
         then
            --  Call to Mark_Violation will only emit a message if
            --  Current_SPARK_Pragma is points to On. Here we know that pragma
            --  on the body entity is not Off, so it must be On.

            Current_SPARK_Pragma := SPARK_Pragma (Body_E);
            Mark_Violation ("Body of package with External_Axiomatization", N);
            Violation_Detected := Save_Violation_Detected;
            Current_SPARK_Pragma := Save_SPARK_Pragma;
         end if;

      else
         Current_SPARK_Pragma := SPARK_Pragma (Body_E);

         --  Only analyze package body when SPARK_Mode /= Off. In particular,
         --  we still analyze a package body with no SPARK_Mode set, as it may
         --  contain subprograms or packages with SPARK_Mode => On.

         if not SPARK_Pragma_Is (Opt.Off) then
            Violation_Detected := False;
            Mark_Stmt_Or_Decl_List (Declarations (N));
            Current_SPARK_Pragma := SPARK_Aux_Pragma (Body_E);

            --  Only analyze package body statements when SPARK_Mode /= Off.
            --  In particular, we still analyze a package body with no
            --  SPARK_Mode set, as it may contain subprograms or packages
            --  with SPARK_Mode => On.

            if not SPARK_Pragma_Is (Opt.Off) then
               declare
                  HSS : constant Node_Id := Handled_Statement_Sequence (N);
               begin
                  if Present (HSS) then
                     Mark (HSS);
                  end if;
               end;
            end if;

            if SPARK_Pragma_Is (Opt.On)
              and then not Violation_Detected
            then
               Bodies_In_SPARK.Insert (Spec_E);
            end if;

            Violation_Detected := Save_Violation_Detected;
         end if;

         Current_SPARK_Pragma := Save_SPARK_Pragma;
      end if;

   end Mark_Package_Body;

   ------------------------------
   -- Mark_Package_Declaration --
   ------------------------------

   procedure Mark_Package_Declaration (N : Node_Id) is
      Id : constant Entity_Id := Defining_Entity (N);

   begin
      if Entity_In_Ext_Axioms (Id) then

         --  Mark the package entity

         Mark_Entity (Id);

      else
         declare
            Spec       : constant Node_Id := Specification (N);
            Vis_Decls  : constant List_Id := Visible_Declarations (Spec);
            Priv_Decls : constant List_Id := Private_Declarations (Spec);

            Save_SPARK_Pragma       : constant Node_Id := Current_SPARK_Pragma;
            Save_Violation_Detected : constant Boolean := Violation_Detected;

         begin
            Current_SPARK_Pragma := SPARK_Pragma (Id);

            --  Record the package as an entity to translate iff it is
            --  explicitly marked with SPARK_Mode => On.

            if SPARK_Pragma_Is (Opt.On) then
               Entity_List.Append (Id);
            end if;

            --  Reset violation status to determine if there are any violations
            --  in the package declaration itself.

            Violation_Detected := False;

            --  Mark abstract state entities, since they may be referenced from
            --  the outside. Iff SPARK_Mode is On | None then they will be in
            --  SPARK; if SPARK_Mode is Off then they will be not. Same for
            --  visible declarations.

            if Has_Non_Null_Abstract_State (Id) then
               for State of Iter (Abstract_States (Id)) loop
                  Mark_Entity (State);
               end loop;
            end if;

            --  Mark the initial condition if present

            declare
               Init_Cond : constant Node_Id :=
                 Get_Pragma (Id, Pragma_Initial_Condition);

            begin
               if Present (Init_Cond) then
                  declare
                     Expr : constant Node_Id :=
                       Expression (First (Pragma_Argument_Associations
                                   (Init_Cond)));
                  begin
                     Mark (Expr);
                  end;
               end if;
            end;

            Mark_Stmt_Or_Decl_List (Vis_Decls);

            Current_SPARK_Pragma := SPARK_Aux_Pragma (Id);

            --  Private declarations cannot be referenced from the outside; if
            --  SPARK_Mode is Off then we should just skip them, but the Retysp
            --  magic relies on their marking status (which most likely hides
            --  some underlying problem).

            declare
               Violation_Detected_In_Vis_Decls : constant Boolean :=
                 Violation_Detected;

            begin
               Mark_Stmt_Or_Decl_List (Priv_Decls);

               --  This is to workaround the fact that for now we cannot guard
               --  the marking of the private declarations as explained above.
               --  So, in case the private part is not in SPARK, we restore the
               --  status of Violation_Detected to before the marking of the
               --  private part happened. The proper fix would be to mark the
               --  private declarations only if the private part is in SPARK.

               if SPARK_Pragma_Is (Opt.Off) then
                  Violation_Detected := Violation_Detected_In_Vis_Decls;
               end if;
            end;

            --  Finally, if the package has SPARK_Mode On | None and there are
            --  no violations then record it as in SPARK.

            Current_SPARK_Pragma := SPARK_Pragma (Id);

            if not SPARK_Pragma_Is (Opt.Off)
              and then not Violation_Detected
            then
               Entities_In_SPARK.Include (Id);
            end if;

            Violation_Detected := Save_Violation_Detected;
            Current_SPARK_Pragma := Save_SPARK_Pragma;
         end;

      end if;

   end Mark_Package_Declaration;

   -----------------
   -- Mark_Pragma --
   -----------------

   --  GNATprove currently deals with a subset of the Ada and GNAT pragmas.
   --  Other recognized pragmas are ignored, and a warning is issued here (and
   --  in flow analysis, and in proof) that the pragma is ignored. Any change
   --  in the set of pragmas that GNATprove supports should be reflected:
   --    . in Mark_Pragma below;
   --    . for flow analysis, in Pragma_Relevant_To_Flow in
   --      flow-control_flow_graph.adb;
   --    . for proof, in Transform_Pragma in gnat2why-expr.adb.

   procedure Mark_Pragma (N : Node_Id) is
      Pname   : constant Name_Id   := Pragma_Name (N);
      Prag_Id : constant Pragma_Id := Get_Pragma_Id (Pname);

      Arg1 : Node_Id;
      Arg2 : Node_Id;
      --  First two pragma arguments (pragma argument association nodes, or
      --  Empty if the corresponding argument does not exist).

   begin
      if Present (Pragma_Argument_Associations (N)) then
         Arg1 := First (Pragma_Argument_Associations (N));
         pragma Assert (Present (Arg1));
         Arg2 := Next (Arg1);
      else
         Arg1 := Empty;
         Arg2 := Empty;
      end if;

      case Prag_Id is

         --  Syntax of this pragma:
         --    pragma Check ([Name    =>] Identifier,
         --                  [Check   =>] Boolean_Expression
         --                [,[Message =>] String_Expression]);

         when Pragma_Check =>
            if not Is_Ignored_Pragma_Check (N) then
               Mark (Get_Pragma_Arg (Arg2));
            end if;

         --  Syntax of this pragma:
         --    pragma Loop_Variant
         --           ( LOOP_VARIANT_ITEM {, LOOP_VARIANT_ITEM } );

         --    LOOP_VARIANT_ITEM ::= CHANGE_DIRECTION => discrete_EXPRESSION

         --    CHANGE_DIRECTION ::= Increases | Decreases

         when Pragma_Loop_Variant =>
            declare
               Variant : Node_Id := First (Pragma_Argument_Associations (N));

            begin
               --  Process all increasing / decreasing expressions
               while Present (Variant) loop
                  Mark (Expression (Variant));
                  Next (Variant);
               end loop;
            end;

         --  Pragma Overflow_Mode is taken into account when used as
         --  configuration pragma in the main unit.

         when Pragma_Overflow_Mode =>
            if Nkind (Parent (N)) = N_Compilation_Unit then
               Sem_Prag.Set_Overflow_Mode (N);

            --  Emit warning on pragma Overflow_Mode being currently ignored,
            --  even in code not marked SPARK_Mode On, as otherwise no warning
            --  would be issued on configuration pragmas at the start of units
            --  whose top level declaration is marked later SPARK_Mode On. Do
            --  not emit a warning in code marked SPARK_Mode Off though.

            elsif Emit_Warning_Info_Messages
              and then not SPARK_Pragma_Is (Opt.Off)
            then
               Error_Msg_F ("?pragma Overflow_Mode in code is ignored", N);
            end if;

         when Pragma_Attach_Handler =>
            --  Arg1 is the handler name; check if it is in SPARK, because
            --  SPARK code should not reference non-SPARK code.
            --  Arg2 is the interrupt ID.
            Mark (Expression (Arg1));
            Mark (Expression (Arg2));

         when Pragma_Interrupt_Priority =>
            --  Priority expression is optional
            if Present (Arg1) then
               Mark (Expression (Arg1));
            end if;

         when Pragma_Priority =>
            Mark (Expression (Arg1));

         when Pragma_Max_Queue_Length =>
            Mark (Expression (Arg1));

         --  Remaining pragmas fall into two major groups:
         --
         --  Group 1 - ignored
         --
         --  Pragmas that do not need any marking, either because:
         --  . they are defined by SPARK 2014, or
         --  . they are already taken into account elsewhere (contracts)
         --  . they have no effect on verification.

         --  Group 1a - RM Table 16.1, Ada language-defined pragmas marked
         --  "Yes".

         when  --  Pragma_Assert is transformed into pragma Check handled above
              Pragma_Assertion_Policy
            | Pragma_Atomic
            | Pragma_Atomic_Components
            --  Pragma_Attach_Handler is handled specially above
            | Pragma_Convention
            | Pragma_CPU
            | Pragma_Detect_Blocking
            | Pragma_Elaborate
            | Pragma_Elaborate_All
            | Pragma_Elaborate_Body
            | Pragma_Export
            | Pragma_Import
            | Pragma_Independent
            | Pragma_Independent_Components
            | Pragma_Inline
            | Pragma_Inspection_Point
            | Pragma_Interrupt_Handler
            --  Pragma_Interrupt_Priority is handled specially above
            | Pragma_Linker_Options
            | Pragma_List
            | Pragma_Locking_Policy
            | Pragma_No_Return
            | Pragma_Normalize_Scalars
            | Pragma_Optimize
            | Pragma_Pack
            | Pragma_Page
            | Pragma_Partition_Elaboration_Policy
            | Pragma_Preelaborable_Initialization
            | Pragma_Preelaborate
            --  Pragma_Priority is handled specially above
            | Pragma_Profile
            | Pragma_Pure
            | Pragma_Queuing_Policy
            | Pragma_Relative_Deadline
            | Pragma_Restrictions
            | Pragma_Reviewable
            | Pragma_Suppress
            | Pragma_Unchecked_Union
            | Pragma_Unsuppress
            | Pragma_Volatile
            | Pragma_Volatile_Components

         --  Group 1b - RM Table 16.2, SPARK language-defined pragmas marked
         --  "Yes".

            | Pragma_Abstract_State
            --  Pragma_Assert_And_Cut and Pragma_Assume are transformed into
            --  pragma Check handled above.
            | Pragma_Async_Readers
            | Pragma_Async_Writers
            | Pragma_Constant_After_Elaboration
            | Pragma_Contract_Cases
            | Pragma_Default_Initial_Condition
            | Pragma_Depends
            | Pragma_Effective_Reads
            | Pragma_Effective_Writes
            | Pragma_Extensions_Visible
            | Pragma_Ghost
            | Pragma_Global
            | Pragma_Initial_Condition
            | Pragma_Initializes
            --  Pragma_Loop_Invariant is transformed into pragma Check
            --  handled above.
            --  Pragma_Loop_Variant is handled specially above
            | Pragma_No_Caching
            | Pragma_Part_Of
            | Pragma_Refined_Depends
            | Pragma_Refined_Global
            | Pragma_Refined_Post
            | Pragma_Refined_State
            | Pragma_SPARK_Mode
            | Pragma_Unevaluated_Use_Of_Old
            | Pragma_Volatile_Function

         --  Group 1c - RM Table 16.3, GNAT implementation-defined pragmas
         --  marked "Yes".

            | Pragma_Ada_83
            | Pragma_Ada_95
            | Pragma_Ada_05
            | Pragma_Ada_12
            | Pragma_Ada_2005
            | Pragma_Ada_2012
            | Pragma_Ada_2020
            | Pragma_Annotate
            | Pragma_Assume_No_Invalid_Values
            --  Pragma_Check is handled specially above
            | Pragma_Check_Policy
            --  Pragma_Compile_Time_Error, Pragma_Compile_Time_Warning and
            --  Pragma_Debug are removed by FE and handled thus below.
            | Pragma_Default_Scalar_Storage_Order
            | Pragma_Export_Function
            | Pragma_Export_Procedure
            | Pragma_Ignore_Pragma
            | Pragma_Inline_Always
            | Pragma_Invariant
            | Pragma_Linker_Section
            --  Pragma_Max_Queue_Length is handled specially above
            | Pragma_No_Elaboration_Code_All
            | Pragma_No_Heap_Finalization
            | Pragma_No_Inline
            | Pragma_No_Tagged_Streams
            --  Pragma_Overflow_Mode is handled specially above
            | Pragma_Post
            | Pragma_Postcondition
            | Pragma_Post_Class
            | Pragma_Pre
            | Pragma_Precondition
            | Pragma_Pre_Class
            | Pragma_Predicate
            | Pragma_Predicate_Failure
            | Pragma_Provide_Shift_Operators
            | Pragma_Pure_Function
            | Pragma_Restriction_Warnings
            | Pragma_Secondary_Stack_Size
            | Pragma_Style_Checks
            | Pragma_Test_Case
            | Pragma_Type_Invariant
            | Pragma_Type_Invariant_Class
            | Pragma_Unmodified
            | Pragma_Unreferenced
            | Pragma_Unused
            | Pragma_Validity_Checks
            | Pragma_Volatile_Full_Access
            | Pragma_Warnings
            | Pragma_Weak_External
         =>
            null;

         --  Group 1d - pragma that are re-written and/or removed by the
         --  front-end in GNATprove, so they should never be seen here.

         when Pragma_Assert
            | Pragma_Assert_And_Cut
            | Pragma_Assume
            | Pragma_Compile_Time_Error
            | Pragma_Compile_Time_Warning
            | Pragma_Debug
            | Pragma_Loop_Invariant
         =>
            raise Program_Error;

         --  Group 2 - Remaining pragmas, enumerated here rather than a
         --  "when others" to force re-consideration when SNames.Pragma_Id
         --  is extended.
         --
         --  These all generate a warning. In future, these pragmas may move to
         --  be fully ignored or to be processed with more semantic detail as
         --  required.

         --  Group 2a - GNAT Defined and obsolete pragmas

         when Pragma_Abort_Defer
            | Pragma_Allow_Integer_Address
            | Pragma_Attribute_Definition
            | Pragma_CPP_Class
            | Pragma_CPP_Constructor
            | Pragma_CPP_Virtual
            | Pragma_CPP_Vtable
            | Pragma_C_Pass_By_Copy
            | Pragma_Check_Float_Overflow
            | Pragma_Check_Name
            | Pragma_Comment
            | Pragma_Common_Object
            | Pragma_Compiler_Unit
            | Pragma_Compiler_Unit_Warning
            | Pragma_Complete_Representation
            | Pragma_Complex_Representation
            | Pragma_Component_Alignment
            | Pragma_Controlled
            | Pragma_Convention_Identifier
            | Pragma_Debug_Policy
            | Pragma_Default_Storage_Pool
            | Pragma_Disable_Atomic_Synchronization
            | Pragma_Dispatching_Domain
            | Pragma_Elaboration_Checks
            | Pragma_Eliminate
            | Pragma_Enable_Atomic_Synchronization
            | Pragma_Export_Object
            | Pragma_Export_Value
            | Pragma_Export_Valued_Procedure
            | Pragma_Extend_System
            | Pragma_Extensions_Allowed
            | Pragma_External
            | Pragma_External_Name_Casing
            | Pragma_Fast_Math
            | Pragma_Favor_Top_Level
            | Pragma_Finalize_Storage_Only
            | Pragma_Ident
            | Pragma_Implementation_Defined
            | Pragma_Implemented
            | Pragma_Implicit_Packing
            | Pragma_Import_Function
            | Pragma_Import_Object
            | Pragma_Import_Procedure
            | Pragma_Import_Valued_Procedure
            | Pragma_Initialize_Scalars
            | Pragma_Inline_Generic
            | Pragma_Interface
            | Pragma_Interface_Name
            | Pragma_Interrupt_State
            | Pragma_Keep_Names
            | Pragma_License
            | Pragma_Link_With
            | Pragma_Linker_Alias
            | Pragma_Linker_Constructor
            | Pragma_Linker_Destructor
            | Pragma_Loop_Optimize
            | Pragma_Machine_Attribute
            | Pragma_Main
            | Pragma_Main_Storage
            | Pragma_Memory_Size
            | Pragma_No_Body
            | Pragma_No_Run_Time
            | Pragma_No_Strict_Aliasing
            | Pragma_Obsolescent
            | Pragma_Optimize_Alignment
            | Pragma_Ordered
            | Pragma_Overriding_Renamings
            | Pragma_Passive
            | Pragma_Persistent_BSS
            | Pragma_Polling
            | Pragma_Prefix_Exception_Messages
            | Pragma_Priority_Specific_Dispatching
            | Pragma_Profile_Warnings
            | Pragma_Propagate_Exceptions
            | Pragma_Psect_Object
            | Pragma_Rational
            | Pragma_Ravenscar
            | Pragma_Remote_Access_Type
            | Pragma_Rename_Pragma
            | Pragma_Restricted_Run_Time
            | Pragma_Share_Generic
            | Pragma_Shared
            | Pragma_Short_Circuit_And_Or
            | Pragma_Short_Descriptors
            | Pragma_Simple_Storage_Pool_Type
            | Pragma_Source_File_Name
            | Pragma_Source_File_Name_Project
            | Pragma_Source_Reference
            | Pragma_Static_Elaboration_Desired
            | Pragma_Storage_Unit
            | Pragma_Stream_Convert
            | Pragma_Subtitle
            | Pragma_Suppress_All
            | Pragma_Suppress_Debug_Info
            | Pragma_Suppress_Exception_Locations
            | Pragma_Suppress_Initialization
            | Pragma_System_Name
            | Pragma_Task_Info
            | Pragma_Task_Name
            | Pragma_Task_Storage
            | Pragma_Thread_Local_Storage
            | Pragma_Time_Slice
            | Pragma_Title
            | Pragma_Unimplemented_Unit
            | Pragma_Universal_Aliasing
            | Pragma_Universal_Data
            | Pragma_Unreferenced_Objects
            | Pragma_Unreserve_All_Interrupts
            | Pragma_Use_VADS_Size
            | Pragma_Warning_As_Error
            | Pragma_Wide_Character_Encoding

         --  Group 2b - Ada RM pragmas

            | Pragma_All_Calls_Remote
            | Pragma_Asynchronous
            | Pragma_Discard_Names
            | Pragma_Lock_Free
            | Pragma_Remote_Call_Interface
            | Pragma_Remote_Types
            | Pragma_Shared_Passive
            | Pragma_Storage_Size
            | Pragma_Task_Dispatching_Policy
        =>
            if Emit_Warning_Info_Messages
              and then SPARK_Pragma_Is (Opt.On)
            then
               Error_Msg_Name_1 := Pname;
               Error_Msg_N ("?pragma % ignored (not yet supported)", N);
            end if;

         --  Unknown_Pragma is treated here. We use an OTHERS case in order to
         --  deal with all the more recent pragmas introduced in GNAT for which
         --  we have not yet defined how they are supported in SPARK.

         when others =>
            Error_Msg_Name_1 := Pname;
            Mark_Violation ("unknown pragma %", N);
      end case;
   end Mark_Pragma;

   ------------------------------
   -- Mark_Pragma_Annot_In_Pkg --
   ------------------------------

   procedure Mark_Pragma_Annot_In_Pkg (E : Entity_Id) is
      Inserted : Boolean;
      Position : Hashed_Node_Sets.Cursor;
   begin
      Annot_Pkg_Seen.Insert (E, Position, Inserted);

      if Inserted then
         declare
            Spec : constant Node_Id := Package_Specification (E);
            Decl : constant Node_Id := Package_Spec (E);

            Cur  : Node_Id := First (Visible_Declarations (Spec));

         begin
            --  First handle GNATprove annotations at the beginning of the
            --  package spec.

            while Present (Cur) loop
               if Is_Pragma_Annotate_GNATprove (Cur) then
                  Mark_Pragma_Annotate (Cur,
                                        Spec,
                                        Consider_Next => False);
               elsif Decl_Starts_Pragma_Annotate_Range (Cur) then
                  exit;
               end if;
               Next (Cur);
            end loop;

            --  Then handle GNATprove annotations that follow the package spec,
            --  typically corresponding to aspects in the source code.

            if Nkind (Atree.Parent (Decl)) = N_Compilation_Unit then
               Cur :=
                 First (Pragmas_After (Aux_Decls_Node (Atree.Parent (Decl))));
            else
               Cur := Next (Decl);
            end if;

            while Present (Cur) loop
               if Is_Pragma_Annotate_GNATprove (Cur) then
                  Mark_Pragma_Annotate (Cur,
                                        Spec,
                                        Consider_Next => False);
               elsif Decl_Starts_Pragma_Annotate_Range (Cur) then
                  exit;
               end if;
               Next (Cur);
            end loop;
         end;
      end if;
   end Mark_Pragma_Annot_In_Pkg;

   -------------------------
   -- Mark_Protected_Body --
   -------------------------

   procedure Mark_Protected_Body (N : Node_Id) is
      Spec : constant Entity_Id := Corresponding_Spec (N);

   begin
      if Entity_In_SPARK (Spec) then
         declare
            Def_E : constant Entity_Id := Defining_Entity (N);

            Save_SPARK_Pragma : constant Node_Id := Current_SPARK_Pragma;

         begin
            Current_SPARK_Pragma := SPARK_Pragma (Def_E);

            if not SPARK_Pragma_Is (Opt.Off) then
               declare
                  Save_Violation_Detected : constant Boolean :=
                    Violation_Detected;
               begin
                  Violation_Detected := False;

                  Mark_Stmt_Or_Decl_List (Declarations (N));

                  if not Violation_Detected then
                     Bodies_In_SPARK.Insert (Spec);
                  end if;

                  Violation_Detected := Save_Violation_Detected;
               end;
            end if;

            Current_SPARK_Pragma := Save_SPARK_Pragma;
         end;
      end if;
   end Mark_Protected_Body;

   ----------------------------------
   -- Mark_Simple_Return_Statement --
   ----------------------------------

   procedure Mark_Simple_Return_Statement (N : Node_Id) is
   begin
      if Present (Expression (N)) then
         declare
            Subp : constant Entity_Id :=
              Return_Applies_To (Return_Statement_Entity (N));
            Expr : constant Node_Id := Expression (N);
            Return_Typ : constant Entity_Id := Etype (Expr);

         begin
            Mark (Expr);

            if Is_Anonymous_Access_Object_Type (Return_Typ) then

               --  If we are returning from a traversal function, we have a
               --  borrow/observe.

               if Is_Traversal_Function (Subp)
                 and then Nkind (Expr) /= N_Null
               then
                  Check_Source_Of_Borrow_Or_Observe (Expr);
               end if;

            --  If we are returning a deep type, this is a move. Check that we
            --  have a path.

            elsif Retysp_In_SPARK (Return_Typ)
              and then Is_Deep (Return_Typ)
            then
               if not Is_Path_Expression (Expr) then
                  Mark_Violation ("expression as source of move", Expr);
               end if;
            end if;
         end;
      end if;
   end Mark_Simple_Return_Statement;

   ---------------------------
   -- Mark_Standard_Package --
   ---------------------------

   procedure Mark_Standard_Package is

      procedure Insert_All_And_SPARK (E : Entity_Id) with Pre => Is_Type (E);

      --------------------------
      -- Insert_All_And_SPARK --
      --------------------------

      procedure Insert_All_And_SPARK (E : Entity_Id) is
      begin
         Entity_Set.Insert (E);
         Entities_In_SPARK.Insert (E);
      end Insert_All_And_SPARK;

      --  Standard types which are in SPARK are associated to True

      Standard_Type_Is_In_SPARK : constant array (S_Types) of Boolean :=
        (S_Boolean             => True,

         S_Short_Short_Integer => True,
         S_Short_Integer       => True,
         S_Integer             => True,
         S_Long_Integer        => True,
         S_Long_Long_Integer   => True,

         S_Natural             => True,
         S_Positive            => True,

         S_Short_Float         =>
           Is_Single_Precision_Floating_Point_Type
             (Standard_Entity (S_Short_Float)),
         S_Float               => True,
         S_Long_Float          => True,
         S_Long_Long_Float     =>
           Is_Double_Precision_Floating_Point_Type
             (Standard_Entity (S_Long_Long_Float)),

         S_Character           => True,
         S_Wide_Character      => True,
         S_Wide_Wide_Character => True,

         S_String              => True,
         S_Wide_String         => True,
         S_Wide_Wide_String    => True,

         S_Duration            => True);

   --  Start of processing for Mark_Standard_Package

   begin
      for S in S_Types loop
         Entity_Set.Insert (Standard_Entity (S));
         Entity_Set.Include (Etype (Standard_Entity (S)));
         if Standard_Type_Is_In_SPARK (S) then
            Entities_In_SPARK.Insert (Standard_Entity (S));
            Entities_In_SPARK.Include (Etype (Standard_Entity (S)));
         end if;
      end loop;

      Insert_All_And_SPARK (Universal_Integer);
      Insert_All_And_SPARK (Universal_Real);
      Insert_All_And_SPARK (Universal_Fixed);

      Insert_All_And_SPARK (Standard_Integer_8);
      Insert_All_And_SPARK (Standard_Integer_16);
      Insert_All_And_SPARK (Standard_Integer_32);
      Insert_All_And_SPARK (Standard_Integer_64);

   end Mark_Standard_Package;

   ----------------------------
   -- Mark_Stmt_Or_Decl_List --
   ----------------------------

   procedure Mark_Stmt_Or_Decl_List (L : List_Id) is
      Preceding : Node_Id;
      Cur       : Node_Id := First (L);
      Is_Parent : Boolean := True;

   begin
      --  We delay the initialization after checking that we really have a list

      if No (Cur) then
         return;
      end if;

      Preceding := Parent (L);

      while Present (Cur) loop

         --  We peek into the statement node to handle the case of the Annotate
         --  pragma separately here, to avoid passing the "Preceding" node
         --  around. All other cases are handled by Mark.

         if Is_Pragma_Annotate_GNATprove (Cur) then

            --  Handle all the following pragma Annotate, with the same
            --  "Preceding" node.

            loop
               Mark_Pragma_Annotate (Cur, Preceding,
                                     Consider_Next => not Is_Parent);
               Next (Cur);
               exit when
                 No (Cur)
                 or else not Is_Pragma_Annotate_GNATprove (Cur);
            end loop;

         else
            Mark (Cur);

            --  If the current declaration breaks the pragma range, we update
            --  the "preceding" node.

            if Decl_Starts_Pragma_Annotate_Range (Cur) then
               Preceding := Cur;
               Is_Parent := False;
            end if;
            Next (Cur);
         end if;
      end loop;
   end Mark_Stmt_Or_Decl_List;

   --------------------------
   -- Mark_Subprogram_Body --
   --------------------------

   procedure Mark_Subprogram_Body (N : Node_Id) is
      Save_SPARK_Pragma : constant Node_Id := Current_SPARK_Pragma;
      Def_E             : constant Entity_Id := Defining_Entity (N);
      E                 : constant Entity_Id := Unique_Entity (Def_E);

      pragma Assert
        (Ekind (E) in E_Function | E_Procedure | Entry_Kind | E_Task_Type);

      In_Pred_Function_Body : constant Boolean :=
        Ekind (E) = E_Function and then Is_Predicate_Function (E);
      --  Set to True iff processing body of a predicate function, which is
      --  generated by the front end.

      Save_Delayed_Aspect_Type : constant Entity_Id :=
        Current_Delayed_Aspect_Type;

      SPARK_Pragma_Is_On : Boolean;
      --  Saves the information that SPARK_Mode is On for the body, for use
      --  later in the subprogram.

   --  Start of processing for Mark_Subprogram_Body

   begin
      --  Ignore bodies defined in the standard library, unless the main unit
      --  is from the standard library. In particular, ignore bodies from
      --  instances of generics defined in the standard library (unless we
      --  are analyzing the standard library itself). As a result, no VC is
      --  generated in this case for standard library code.

      if In_Internal_Unit (N)
        and then not Is_Internal_Unit (Main_Unit)

        --  We still mark expression functions declared in the specification
        --  of internal units, so that GNATprove can use their definition.

        and then not
          (Ekind (E) = E_Function
           and then Nkind
             (Original_Node (Parent (Subprogram_Specification (E)))) =
               N_Expression_Function
           and then Ekind (Scope (E)) = E_Package
           and then In_Visible_Declarations
             (Parent (Subprogram_Specification (E))))

        --  We still mark predicate functions declared in the specification
        --  of internal units.

        and then not
          (Ekind (E) = E_Function
           and then Is_Predicate_Function (E))
      then
         return;

      --  Ignore some functions generated by the frontend for aspects
      --  Type_Invariant and Default_Initial_Condition. This does not include
      --  the functions generated for Predicate aspects, as these functions
      --  are translated to check absence of RTE in the predicate in the most
      --  general context.

      elsif Subprogram_Is_Ignored_For_Proof (E) then
         return;

      --  Ignore subprograms annotated with pragma Eliminate; this includes
      --  subprograms that front-end generates to analyze default expressions.

      elsif Is_Eliminated (E) then
         return;

      else
         if In_Pred_Function_Body then
            Current_Delayed_Aspect_Type := Etype (First_Formal (E));

            --  If the type is private and the predicate is on the full view,
            --  we should use the full view to get the correct SPARK_Mode.

            if not Has_Predicates (Current_Delayed_Aspect_Type) then
               pragma Assert
                 (Present (Full_View (Current_Delayed_Aspect_Type)));
               Current_Delayed_Aspect_Type :=
                 Full_View (Current_Delayed_Aspect_Type);
            end if;
            pragma Assert (Has_Predicates (Current_Delayed_Aspect_Type));

            Current_SPARK_Pragma :=
              SPARK_Pragma_Of_Entity (Current_Delayed_Aspect_Type);

         else
            Current_SPARK_Pragma := SPARK_Pragma (Def_E);
         end if;

         SPARK_Pragma_Is_On := SPARK_Pragma_Is (Opt.On);

         --  Only analyze subprogram body declarations in SPARK_Mode => On (or
         --  while processing predicate function in discovery mode, which is
         --  recognized by the call to SPARK_Pragma_Is). An exception is made
         --  for expression functions, so that their body is translated into
         --  an axiom for analysis of its callers even in SPARK_Mode => Auto.

         if SPARK_Pragma_Is_On
           or else (Is_Expression_Function_Or_Completion (E)
                    and then not SPARK_Pragma_Is (Opt.Off))
         then
            declare
               Save_Violation_Detected : constant Boolean :=
                 Violation_Detected;
            begin
               Violation_Detected := False;

               --  Issue warning on unreferenced local subprograms, which are
               --  analyzed anyway, unless the subprogram is marked with pragma
               --  Unreferenced. Local subprograms are identified by calling
               --  Is_Local_Subprogram_Always_Inlined, but this does not take
               --  into account local subprograms which are not inlined. It
               --  would be better to look at the scope of E. ???

               if Is_Local_Subprogram_Always_Inlined (E)
                 and then not Referenced (E)
                 and then not Has_Unreferenced (E)
                 and then Emit_Warning_Info_Messages
               then
                  case Ekind (E) is
                  when E_Function =>
                     Error_Msg_NE ("?analyzing unreferenced function &", N, E);

                  when E_Procedure =>
                     Error_Msg_NE
                       ("?analyzing unreferenced procedure &", N, E);

                  when others =>
                     raise Program_Error;

                  end case;
               end if;

               --  Mark Actual_Subtypes of body formal parameters, if any

               if Nkind (N) /= N_Task_Body then
                  declare
                     Body_Formal : Entity_Id := First_Formal (Def_E);
                     Sub         : Entity_Id;
                  begin
                     while Present (Body_Formal) loop
                        Sub := Actual_Subtype (Body_Formal);
                        if Present (Sub)
                          and then not In_SPARK (Sub)
                        then
                           Mark_Violation (Body_Formal, From => Sub);
                        end if;
                        Next_Formal (Body_Formal);
                     end loop;
                  end;
               end if;

               --  Mark entry barrier

               if Nkind (E) = N_Entry_Body then
                  Mark (Condition (Entry_Body_Formal_Part (N)));
               end if;

               --  For subprogram bodies (but not other subprogram-like
               --  nodes which are also processed by this procedure) mark
               --  Refined_Post aspect if present.
               if Nkind (N) = N_Subprogram_Body then
                  declare
                     C : constant Node_Id := Contract (Def_E);

                  begin
                     if Present (C) then
                        declare
                           Prag : Node_Id := Pre_Post_Conditions (C);
                        begin
                           while Present (Prag) loop
                              if Get_Pragma_Id (Prag) = Pragma_Refined_Post
                              then
                                 Mark (Expression (First (
                                       Pragma_Argument_Associations (Prag))));
                              end if;
                              Prag := Next_Pragma (Prag);
                           end loop;
                        end;
                     end if;
                  end;
               end if;

               --  For checks related to the ceiling priority protocol we need
               --  both the priority of the main subprogram of the partition
               --  (whose body we might be marking here) and for the protected
               --  objects referenced by this subprogram (which we will get
               --  from the GG machinery).

               if Ekind (E) in E_Function | E_Procedure
                 and then Is_In_Analyzed_Files (E)
                 and then Might_Be_Main (E)
               then
                  --  The System unit must be already loaded; see call to
                  --  SPARK_Implicit_Load in GNAT_To_Why.

                  pragma Assert (RTU_Loaded (System));

                  Mark_Entity (RTE (RE_Default_Priority));
                  --  ??? we only need this if there is no explicit priority
                  --  attached to the main subprogram; note: this should also
                  --  pull System.Priority (which is explicitly pulled below).

                  --  For the protected objects we might need:
                  --  * System.Any_Priority'First
                  --  * System.Priority'Last
                  --  * System.Priority'First
                  --  * System.Interrupt_Priority'First
                  --  * System.Interrupt_Priority'Last
                  --
                  --  The Any_Priority is a base type of the latter to, so it
                  --  is enough to load them and Any_Priority will be pulled.

                  Mark_Entity (RTE (RE_Priority));
                  Mark_Entity (RTE (RE_Interrupt_Priority));
               end if;

               --  Detect violations in the body itself

               Mark_Stmt_Or_Decl_List (Declarations (N));
               Mark (Handled_Statement_Sequence (N));

               --  If a violation was detected on a predicate function, then
               --  the type to which the predicate applies is not in SPARK.
               --  Remove it from the set Entities_In_SPARK if already marked
               --  in SPARK.

               if Violation_Detected then
                  if In_Pred_Function_Body then
                     Entities_In_SPARK.Exclude (Current_Delayed_Aspect_Type);
                  end if;

               else
                  --  If no violation was detected on an expression function
                  --  body, mark it as compatible with SPARK, so that its
                  --  body gets translated into an axiom for analysis of
                  --  its callers.

                  if Is_Expression_Function_Or_Completion (E) then
                     Bodies_Compatible_With_SPARK.Insert (E);
                  end if;

                  --  If no violation was detected and SPARK_Mode is On for the
                  --  body, then mark the body for translation to Why3.

                  if SPARK_Pragma_Is_On then
                     Bodies_In_SPARK.Insert (E);
                  end if;
               end if;

               Violation_Detected := Save_Violation_Detected;
            end;
         end if;

         Current_Delayed_Aspect_Type := Save_Delayed_Aspect_Type;
         Current_SPARK_Pragma := Save_SPARK_Pragma;
      end if;
   end Mark_Subprogram_Body;

   ---------------------------------
   -- Mark_Subprogram_Declaration --
   ---------------------------------

   procedure Mark_Subprogram_Declaration (N : Node_Id) is
      E : constant Entity_Id := Defining_Entity (N);

      pragma Assert (Ekind (E) in E_Function | E_Procedure | Entry_Kind);

      In_Pred_Function_Decl : constant Boolean :=
        Ekind (E) = E_Function and then Is_Predicate_Function (E);
      --  Set to True iff processing declaration of a predicate function, which
      --  is generated by the front end.

   begin
      --  Ignore some functions generated by the frontend for aspects
      --  Type_Invariant and Default_Initial_Condition. This does not include
      --  the functions generated for Predicate aspects, as these functions
      --  are translated to check absence of RTE in the predicate in the most
      --  general context.

      if Subprogram_Is_Ignored_For_Proof (E) then
         return;

      --  Ignore subprograms annotated with pragma Eliminate; this includes
      --  subprograms that front-end generates to analyze default expressions.

      elsif Is_Eliminated (E) then
         return;

      --  Mark entity

      else
         declare
            Save_SPARK_Pragma : constant Node_Id := Current_SPARK_Pragma;

            Save_Delayed_Aspect_Type : constant Entity_Id :=
              Current_Delayed_Aspect_Type;

         begin
            if In_Pred_Function_Decl then
               Current_Delayed_Aspect_Type := Etype (First_Formal (E));

               --  If the type is private and the predicate is on the full
               --  view, we should use the full view to get the correct
               --  SPARK_Mode.

               if not Has_Predicates (Current_Delayed_Aspect_Type) then
                  pragma Assert
                    (Present (Full_View (Current_Delayed_Aspect_Type)));
                  Current_Delayed_Aspect_Type :=
                    Full_View (Current_Delayed_Aspect_Type);
               end if;
               pragma Assert (Has_Predicates (Current_Delayed_Aspect_Type));

               Current_SPARK_Pragma :=
                 SPARK_Pragma_Of_Entity (Current_Delayed_Aspect_Type);

            else
               Current_SPARK_Pragma := SPARK_Pragma (E);
            end if;

            Mark_Entity (E);

            if In_Pred_Function_Decl then
               --  (1) For non-private types the Current_Delayed_Aspect_Type
               --  and the type of the predicate function's formal parameter
               --  are the same; their In_SPARK status must be the same.
               --
               --  (2) For private types with a predicate on the private view
               --  the situation is the same.
               --
               --  (3) For private types with a predicate on the full view the
               --  private view should be In_SPARK (otherwise there is no point
               --  in marking the full view or its predicate) and the violation
               --  in the predicate function renders the full view as not
               --  in SPARK (the opposite doesn't hold, i.e. the predicate
               --  might be in SPARK but the full view itself might contain
               --  violations; ??? in this case we shouldn't bother with
               --  marking the predicate).

               pragma Assert
                 ((Current_Delayed_Aspect_Type = Etype (First_Formal (E))
                     and then
                   In_SPARK (E) = In_SPARK (Current_Delayed_Aspect_Type))
                   --  The above matches cases (1) and (2)

                    or else

                   --  The above matches case (3)
                   (Is_Private_Type (Etype (First_Formal (E)))
                      and then
                    Current_Delayed_Aspect_Type =
                      Full_View (Etype (First_Formal (E)))
                      and then
                    In_SPARK (Etype (First_Formal (E)))
                      and then
                    (if not In_SPARK (E)
                     then not In_SPARK (Current_Delayed_Aspect_Type))));

               Current_Delayed_Aspect_Type := Save_Delayed_Aspect_Type;
            end if;

            Current_SPARK_Pragma := Save_SPARK_Pragma;
         end;

         if Ekind (E) in E_Procedure | E_Function then
            Mark_Address (E);
         end if;
      end if;
   end Mark_Subprogram_Declaration;

   -----------------------------
   -- Mark_Subtype_Indication --
   -----------------------------

   procedure Mark_Subtype_Indication (N : Node_Id) is
      T : constant Entity_Id := Etype (Subtype_Mark (N));

   begin
      --  Check that the base type is in SPARK

      if not Retysp_In_SPARK (T) then
         Mark_Violation (N, From => T);
      end if;

      --  Floating- and fixed-point constraints are static in Ada, so do
      --  not require marking. Violations in range constraints render the
      --  (implicit) type of the subtype indication as not-in-SPARK anyway,
      --  so they also do not require explicit marking here.
      --  ??? error messages for this would be better if located at the
      --  exact subexpression of the range constraint that causes problem
      --
      --  Note: in general, constraints can also be an N_Range and
      --  N_Index_Or_Discriminant_Constraint. We would see them when marking
      --  all subtype indications "syntactically", i.e. by traversing the AST;
      --  however, we mark them "semantically", i.e. by looking directly at the
      --  (implicit) type of an object/component which bypasses this routine.
      --  In fact, we may see a node of kind N_Index_Or_Discriminant_Constraint
      --  as part of an allocator in an interfering context, which will get
      --  rejected.

      pragma Assert
        (Nkind (Constraint (N)) in N_Delta_Constraint
                                 | N_Digits_Constraint
                                 | N_Range_Constraint
                                 | N_Index_Or_Discriminant_Constraint);
   end Mark_Subtype_Indication;

   ---------------------------------
   -- Mark_Type_With_Relaxed_Init --
   ---------------------------------

   procedure Mark_Type_With_Relaxed_Init
     (N   : Node_Id;
      Ty  : Entity_Id;
      Own : Boolean := False)
   is
      use Node_To_Bool_Maps;
      Rep_Ty   : constant Entity_Id := Base_Retysp (Ty);
      C        : Node_To_Bool_Maps.Cursor;
      Inserted : Boolean;

   begin
      --  Store Rep_Ty in the Relaxed_Init map or update its mapping if
      --  necessary.

      Relaxed_Init.Insert (Rep_Ty, Own, C, Inserted);

      if not Inserted then
         if Own then
            Relaxed_Init.Replace_Element (C, Own);
         end if;
         return;
      end if;

      --  Raise violations on currently unsupported cases

      if Has_Predicates (Ty) then
         Mark_Unsupported
           ("predicate on a type with initialization by proof", N);
      elsif Has_Invariants_In_SPARK (Ty) then
         Mark_Unsupported
           ("invariant on a type with initialization by proof", N);
      elsif Is_Tagged_Type (Rep_Ty) then
         Mark_Unsupported
           ("tagged type with initialization by proof", N);
      elsif Is_Access_Type (Rep_Ty) then
         Mark_Unsupported
           ("access type with initialization by proof", N);
      elsif Is_Concurrent_Type (Rep_Ty) then
         Mark_Unsupported
           ("concurrent type with initialization by proof", N);
      end if;

      --  Using conversions, expressions of any ancestor of Rep_Ty can also
      --  be partially initialized. It is not the case for scalar types as
      --  conversions would evaluate them.
      --  Descendants are not added to the map. They are handled specifically
      --  in routines deciding whether a type might be partially initialized.

      if Retysp (Etype (Rep_Ty)) /= Rep_Ty
        and then not Is_Scalar_Type (Rep_Ty)
      then
         Mark_Type_With_Relaxed_Init (N, Retysp (Etype (Rep_Ty)));
      end if;

      --  Components of composite types can be partially initialized

      if Is_Array_Type (Rep_Ty) then
         Mark_Type_With_Relaxed_Init (N, Component_Type (Rep_Ty));
      elsif Is_Record_Type (Rep_Ty) then
         declare
            Comp      : Entity_Id := First_Component (Rep_Ty);
            Comp_Type : Entity_Id;

         begin
            while Present (Comp) loop
               pragma Assert (Ekind (Comp) = E_Component);

               if not Is_Tag (Comp)

                 --  Ignore components which are declared in a part with
                 --  SPARK_Mode => Off.

                 and then Component_Is_Visible_In_SPARK (Comp)
               then
                  Comp_Type := Etype (Comp);

                  --  Protect against calling marking of relaxed init types
                  --  on components of a non spark record, in case Rep_Ty is
                  --  not in SPARK.

                  if In_SPARK (Comp_Type) then
                     Mark_Type_With_Relaxed_Init (N, Comp_Type);
                  end if;
               end if;

               Next_Component (Comp);
            end loop;
         end;
      end if;

   end Mark_Type_With_Relaxed_Init;

   -------------------
   -- Mark_Unary_Op --
   -------------------

   procedure Mark_Unary_Op (N : Node_Id) is
      E : constant Entity_Id := Entity (N);

   begin
      --  Call is in SPARK only if the subprogram called is in SPARK.
      --
      --  Here we only deal with calls to operators implemented as intrinsic,
      --  because calls to user-defined operators completed with ordinary
      --  bodies have been already replaced by the frontend to N_Function_Call.
      --  These include predefined ones (like those on Standard.Boolean),
      --  compiler-defined (like negation of integer types), and user-defined
      --  (completed with a pragma Intrinsic).

      pragma Assert (Is_Intrinsic_Subprogram (E)
                       and then Ekind (E) in E_Function | E_Operator);

      if Ekind (E) = E_Function
        and then not In_SPARK (E)
      then
         Mark_Violation (N, From => E);
      end if;

      Mark (Right_Opnd (N));
   end Mark_Unary_Op;

   -----------------------------------
   -- Most_Underlying_Type_In_SPARK --
   -----------------------------------

   function Most_Underlying_Type_In_SPARK (Id : Entity_Id) return Boolean is
     (Retysp_In_SPARK (Id)
      and then (Retysp_Kind (Id) not in Private_Kind
                or else Retysp_Kind (Id) in Record_Kind));

   -----------------------
   -- Queue_For_Marking --
   -----------------------

   procedure Queue_For_Marking (E : Entity_Id) is
   begin
      Marking_Queue.Append (E);
   end Queue_For_Marking;

   ---------------------
   -- Retysp_In_SPARK --
   ---------------------

   function Retysp_In_SPARK (E : Entity_Id) return Boolean is
   begin
      Mark_Entity (E);
      Mark_Entity (Retysp (E));
      return Entities_In_SPARK.Contains (Retysp (E));
   end Retysp_In_SPARK;

   ----------------------------
   -- SPARK_Pragma_Of_Entity --
   ----------------------------

   function SPARK_Pragma_Of_Entity (E : Entity_Id) return Node_Id is

      subtype SPARK_Pragma_Scope_With_Type_Decl is Entity_Kind
        with Static_Predicate =>
          SPARK_Pragma_Scope_With_Type_Decl in E_Abstract_State
                                             | E_Constant
                                             | E_Variable
                                             | E_Protected_Body
                                             | E_Protected_Type
                                             | E_Task_Body
                                             | E_Task_Type
                                             | E_Entry
                                             | E_Entry_Family
                                             | E_Function
                                             | E_Operator
                                             | E_Procedure
                                             | E_Subprogram_Body
                                             | E_Package
                                             | E_Package_Body;

      function SPARK_Pragma_Of_Decl (Decl : Node_Id) return Node_Id;
      --  Return the SPARK_Pragma associated with a declaration or a pragma. It
      --  is the pragma of the first enclosing scope with a SPARK pragma.

      function SPARK_Pragma_Of_Decl (Decl : Node_Id) return Node_Id is
         Scop : Node_Id := Decl;

      begin
         --  Search for the first enclosing scope with a SPARK pragma

         while Nkind (Scop) not in
           N_Declaration | N_Later_Decl_Item | N_Number_Declaration
           or else Ekind (Defining_Entity (Scop)) not in
             SPARK_Pragma_Scope_With_Type_Decl
         loop
            pragma Assert (Present (Scop));
            Scop := Parent (Scop);
         end loop;

         Scop := Defining_Entity (Scop);

         --  If the scope that carries the pragma is a
         --  package, we need to handle the special cases where the entity
         --  comes from the private declarations of the spec (first case)
         --  or the statements of the body (second case).

         case Ekind (Scop) is
            when E_Package =>
               if List_Containing (Decl) =
                 Private_Declarations (Package_Specification (Scop))
               then
                  return SPARK_Aux_Pragma (Scop);
               else
                  pragma Assert
                    (List_Containing (Decl) =
                         Visible_Declarations (Package_Specification (Scop)));
               end if;

               --  For package bodies, the entity is declared either
               --  immediately in the package body declarations or in an
               --  arbitrarily nested DECLARE block of the package body
               --  statements.

            when E_Package_Body =>
               if List_Containing (Decl) =
                 Declarations (Package_Body (Scop))
               then
                  return SPARK_Pragma (Scop);
               else
                  return SPARK_Aux_Pragma (Scop);
               end if;

               --  Similar correction could be needed for concurrent types too,
               --  but types and named numbers can't be nested there.

            when E_Protected_Type
               | E_Task_Type
               =>
               raise Program_Error;

            when others =>
               null;
         end case;

         return SPARK_Pragma (Scop);
      end SPARK_Pragma_Of_Decl;

   --  Start of processing for SPARK_Pragma_Of_Entity

   begin
      --  Get correct type for predicate functions.
      --  Similar code is not needed for Invariants and DIC because we do not
      --  mark the corresponding procedure, just the expression.

      if Ekind (E) = E_In_Parameter
        and then Ekind (Scope (E)) = E_Function
        and then Is_Predicate_Function (Scope (E))
      then
         return SPARK_Pragma_Of_Entity (Scope (E));

      elsif Ekind (E) = E_Function and then Is_Predicate_Function (E) then

         --  The predicate function has the SPARK_Mode of the associated type.
         --  If this type has a full view, search the rep item list to know the
         --  correct SPARK_Mode.

         declare
            Ty  : constant Entity_Id := Etype (First_Formal (E));
            Rep : Node_Id;
         begin
            if No (Full_View (Ty)) then
               return SPARK_Pragma_Of_Entity (Ty);
            else
               Rep := First_Rep_Item
                 (if Present (Full_View (Ty)) then Full_View (Ty) else Ty);

               Find_Predicate_Item (Ty, Rep);
               if No (Rep) then

                  --  The type only has inherited predicates. The predicate
                  --  function is empty, we can choose any SPARK_Mode.

                  return SPARK_Pragma_Of_Entity (Ty);
               elsif Nkind (Rep) = N_Pragma then

                  --  Search for the SPARK_Mode applying to the predicate

                  return SPARK_Pragma_Of_Decl (Rep);
               else
                  pragma Assert (Nkind (Rep) = N_Aspect_Specification);

                  --  Use the SPARK_Mode of the partial or full view of the
                  --  type, depending on Aspect_On_Partial_View.

                  if Aspect_On_Partial_View (Rep) then
                     return SPARK_Pragma_Of_Entity (Ty);
                  else
                     return SPARK_Pragma_Of_Entity (Full_View (Ty));
                  end if;
               end if;
            end if;
         end;
      end if;

      --  For entities that can carry a SPARK_Mode Pragma and that have one, we
      --  can just query and return it.

      if Ekind (E) in SPARK_Pragma_Scope_With_Type_Decl
        or else Scope (E) = Standard_Standard
      then
         return SPARK_Pragma (E);
      end if;

      if Is_Itype (E) then
         declare
            Decl : constant Node_Id := Associated_Node_For_Itype (E);
         begin
            pragma Assert (Present (Parent (Decl)));

            if Nkind (Parent (Decl)) = N_Package_Specification then
               declare
                  Pack_Decl : constant Node_Id := Parent (Parent (Decl));
                  pragma Assert (Nkind (Pack_Decl) = N_Package_Declaration);

                  Pack_Ent : constant Entity_Id := Defining_Entity (Pack_Decl);
               begin
                  return (if In_Private_Declarations (Decl)
                          then SPARK_Aux_Pragma (Pack_Ent)
                          else SPARK_Pragma (Pack_Ent));
               end;
            end if;

            --  ??? The following pointer type is not accepted. This is related
            --  to [R525-018].
            --    type L_Ptr is access L;
            --    type SL_Ptr3 is new L_Ptr(7);

            if not Debug_Flag_FF and then Is_Nouveau_Type (E) then
               case Nkind (Decl) is
                  when N_Object_Declaration =>
                     return SPARK_Pragma (Defining_Identifier (Decl));
                  when N_Procedure_Specification | N_Function_Specification =>
                     return SPARK_Pragma (Defining_Unit_Name (Decl));
                  when others =>
                     return Empty;
               end case;
            end if;
            return Empty;
         end;
      end if;

      --  For loop entities and loop variables of quantified expressions, the
      --  Lexical_Scope function does not work, so we handle them separately.

      if Ekind (E) in E_Loop_Parameter | E_Loop
        or else (Ekind (E) = E_Variable
                 and then Is_Quantified_Loop_Param (E))
      then
         return
           SPARK_Pragma_Of_Entity (Enclosing_Unit (E));
      end if;

      if Is_Formal (E)
        or else Ekind (E) in E_Discriminant | E_Component
      then
         return SPARK_Pragma (Scope (E));
      end if;

      --  After having dealt with the special cases, we now do the "regular"
      --  search for the enclosing SPARK_Mode Pragma. We do this by climbing
      --  the lexical scope until we find an entity that can carry a
      --  SPARK_Mode pragma.

      pragma Assert (Is_Type (E) or else Is_Named_Number (E));
      return SPARK_Pragma_Of_Decl (Enclosing_Declaration (E));

   end SPARK_Pragma_Of_Entity;

   ----------------------------------------------------------------------
   --  Iterators
   ----------------------------------------------------------------------

   ------------------
   -- First_Cursor --
   ------------------

   function First_Cursor (Kind : Entity_Collection) return Cursor is
      pragma Unreferenced (Kind);
   begin
      return Cursor (Entity_List.First);
   end First_Cursor;

   -----------------
   -- Next_Cursor --
   -----------------

   function Next_Cursor (Kind : Entity_Collection;
                         C    : Cursor)
                         return Cursor
   is
      pragma Unreferenced (Kind);
   begin
      return Cursor (Node_Lists.Next (Node_Lists.Cursor (C)));
   end Next_Cursor;

   -----------------
   -- Has_Element --
   -----------------

   function Has_Element (Kind : Entity_Collection;
                         C    : Cursor)
                         return Boolean
   is
      pragma Unreferenced (Kind);
   begin
      return Node_Lists.Has_Element (Node_Lists.Cursor (C));
   end Has_Element;

   -----------------
   -- Get_Element --
   -----------------

   function Get_Element (Kind : Entity_Collection;
                         C    : Cursor)
                         return Entity_Id
   is
      pragma Unreferenced (Kind);
   begin
      return Node_Lists.Element (Node_Lists.Cursor (C));
   end Get_Element;

end SPARK_Definition;<|MERGE_RESOLUTION|>--- conflicted
+++ resolved
@@ -29,7 +29,6 @@
 with Aspects;                         use Aspects;
 with Assumption_Types;                use Assumption_Types;
 with Common_Iterators;                use Common_Iterators;
-with Debug;                           use Debug;
 with Elists;                          use Elists;
 with Errout;                          use Errout;
 with Exp_Util;                        use Exp_Util;
@@ -1256,48 +1255,43 @@
             end if;
 
          when N_Allocator =>
-            --  Disallow allocators in the revert mode -gnatdF
-            if not Debug_Flag_FF then
-               if Is_OK_Volatile_Context (Context => Parent (N), Obj_Ref => N)
+            if Is_OK_Volatile_Context (Context => Parent (N), Obj_Ref => N)
+            then
+               --  Check that the type of the allocator is visibly an access
+               --  type.
+
+               if Retysp_In_SPARK (Etype (N))
+                 and then Is_Access_Type (Retysp (Etype (N)))
                then
-                  --  Check that the type of the allocator is visibly an access
-                  --  type.
-
-                  if Retysp_In_SPARK (Etype (N))
-                    and then Is_Access_Type (Retysp (Etype (N)))
-                  then
-                     --  If the expression is a qualified expression, then we
-                     --  have an initialized allocator.
-
-                     if Nkind (Expression (N)) = N_Qualified_Expression then
-                        Mark (Expression (N));
-
-                     --  Otherwise the expression is a subtype indicator and we
-                     --  have an uninitialized allocator.
-
-                     else
-                        --  In non-interfering contexts the subtype indicator
-                        --  is always a subtype name, because frontend creates
-                        --  an itype for each constrained subtype indicator.
-
-                        pragma Assert (Is_Entity_Name (Expression (N)));
-
-                        if Default_Initialization (Entity (Expression (N)))
-                          not in Full_Default_Initialization
-                               | No_Possible_Initialization
-                        then
-                           Mark_Violation ("uninitialized allocator without"
-                                           & " default initialization", N);
-                        end if;
+                  --  If the expression is a qualified expression, then we
+                  --  have an initialized allocator.
+
+                  if Nkind (Expression (N)) = N_Qualified_Expression then
+                     Mark (Expression (N));
+
+                  --  Otherwise the expression is a subtype indicator and we
+                  --  have an uninitialized allocator.
+
+                  else
+                     --  In non-interfering contexts the subtype indicator
+                     --  is always a subtype name, because frontend creates
+                     --  an itype for each constrained subtype indicator.
+
+                     pragma Assert (Is_Entity_Name (Expression (N)));
+
+                     if Default_Initialization (Entity (Expression (N)))
+                       not in Full_Default_Initialization
+                            | No_Possible_Initialization
+                     then
+                        Mark_Violation ("uninitialized allocator without"
+                                        & " default initialization", N);
                      end if;
-                  else
-                     Mark_Violation (N, Etype (N));
                   end if;
                else
-                  Mark_Violation ("allocators in interfering context", N);
+                  Mark_Violation (N, Etype (N));
                end if;
             else
-               Mark_Violation ("allocator", N);
+               Mark_Violation ("allocators in interfering context", N);
             end if;
 
          when N_Assignment_Statement =>
@@ -1416,12 +1410,7 @@
             Mark_Identifier_Or_Expanded_Name (N);
 
          when N_Explicit_Dereference =>
-            --  Disallow explicit dereference in the revert mode -gnatdF
-            if not Debug_Flag_FF then
-               Mark (Prefix (N));
-            else
-               Mark_Violation ("explicit dereference", N);
-            end if;
+            Mark (Prefix (N));
 
          when N_Extended_Return_Statement =>
             Mark_Extended_Return_Statement (N);
@@ -1561,21 +1550,13 @@
                Mark (Right_Opnd (N));
             end if;
 
+         --  Check that the type of null is visibly an access type
+
          when N_Null =>
-
-            --  Disallow Null objects of access type in the revert mode -gnatdF
-
-            if not Debug_Flag_FF then
-
-               --  Check that the type of null is visibly an access type
-
-               if not Retysp_In_SPARK (Etype (N))
-                 or else not Is_Access_Type (Retysp (Etype (N)))
-               then
-                  Mark_Violation (N, Etype (N));
-               end if;
-            else
-               Mark_Violation ("null", N);
+            if not Retysp_In_SPARK (Etype (N))
+              or else not Is_Access_Type (Retysp (Etype (N)))
+            then
+               Mark_Violation (N, Etype (N));
             end if;
 
          when N_Number_Declaration =>
@@ -1781,12 +1762,7 @@
                  Unique_Entity (Etype (Name));
 
             begin
-               if Is_Access_Type (Prefix_Type)
-                 and then Debug_Flag_FF
-               then
-                  Mark_Violation ("implicit dereference", N);
-
-               elsif No (Search_Component_By_Name (Prefix_Type, Selector)) then
+               if No (Search_Component_By_Name (Prefix_Type, Selector)) then
                   if SPARK_Pragma_Is (Opt.On) then
                      Apply_Compile_Time_Constraint_Error
                        (N, "component not present in }",
@@ -2278,14 +2254,9 @@
             end if;
 
          when N_Delta_Aggregate =>
-
-            if Retysp_In_SPARK (Etype (N)) then
-               Mark (Expression (N));
-               Mark_List (Component_Associations (N));
-               Check_No_Deep_Duplicates_In_Assoc (N);
-            else
-               Mark_Violation (N, Etype (N));
-            end if;
+            Mark (Expression (N));
+            Mark_List (Component_Associations (N));
+            Check_No_Deep_Duplicates_In_Assoc (N);
 
          --  Uses of object renamings are rewritten by expansion, but the name
          --  is still being evaluated at the location of the renaming, even if
@@ -2300,12 +2271,7 @@
          when N_Expression_With_Actions =>
             pragma Assert (Comes_From_Source (N));
             Mark_Actions (N, Actions (N));
-
-            if not Retysp_In_SPARK (Etype (N)) then
-               Mark_Violation (N, From => Etype (N));
-            else
-               Mark (Expression (N));
-            end if;
+            Mark (Expression (N));
 
          --  The following nodes are rewritten by semantic analysis
 
@@ -2322,8 +2288,6 @@
          =>
             raise Program_Error;
 
-<<<<<<< HEAD
-=======
          --  For now, we don't support the use of target_name inside an
          --  assignment which is a move or reborrow.
 
@@ -2334,7 +2298,6 @@
                Mark_Unsupported ("'@ inside a move assignment", N);
             end if;
 
->>>>>>> 339bffd3
          --  Mark should not be called on other kinds
 
          when N_Abortable_Part
@@ -2404,7 +2367,6 @@
             | N_SCIL_Membership_Test
             | N_Signed_Integer_Type_Definition
             | N_Subunit
-            | N_Target_Name
             | N_Task_Definition
             | N_Terminate_Alternative
             | N_Triggering_Alternative
@@ -2415,8 +2377,6 @@
          =>
             raise Program_Error;
       end case;
-<<<<<<< HEAD
-=======
 
       --  SPARK RM 3.10(6): If a prefix of a name is of an owning type, then
       --  the prefix shall denote neither a non-traversal function call, an
@@ -2537,7 +2497,6 @@
             end if;
          end;
       end if;
->>>>>>> 339bffd3
    end Mark;
 
    ------------------
@@ -4262,13 +4221,13 @@
 
       procedure Mark_Subprogram_Entity (E : Entity_Id) is
 
-         procedure Mark_Function_Specification (N : Node_Id);
+         procedure Mark_Function_Specification (Id : Entity_Id);
          --  Mark violations related to impure functions
 
          procedure Mark_Subprogram_Contracts;
          --  Mark pre-post contracts
 
-         procedure Mark_Subprogram_Specification (N : Node_Id);
+         procedure Mark_Subprogram_Specification (Id : Entity_Id);
          --  Mark violations related to parameters, result and contract
 
          procedure Process_Class_Wide_Condition
@@ -4282,16 +4241,10 @@
          -- Mark_Function_Specification --
          ---------------------------------
 
-<<<<<<< HEAD
-         procedure Mark_Function_Specification (N : Node_Id) is
-            Id               : constant Entity_Id := Defining_Entity (N);
-            Is_Volatile_Func : constant Boolean   := Is_Volatile_Function (Id);
-=======
          procedure Mark_Function_Specification (Id : Entity_Id) is
             Is_Volatile_Func : constant Boolean :=
               (if Ekind (Id) = E_Function then Is_Volatile_Function (Id)
                else Has_Effectively_Volatile_Profile (Id));
->>>>>>> 339bffd3
             Formal           : Entity_Id := First_Formal (Id);
 
          begin
@@ -4451,10 +4404,8 @@
          -- Mark_Subprogram_Specification --
          -----------------------------------
 
-         procedure Mark_Subprogram_Specification (N : Node_Id) is
-            Id     : constant Entity_Id := Defining_Entity (N);
-            Formal : Entity_Id := First_Formal (Id);
-
+         procedure Mark_Subprogram_Specification (Id : Entity_Id) is
+            Formal      : Entity_Id := First_Formal (Id);
             Contract    : Node_Id;
             Raw_Globals : Raw_Global_Nodes;
 
@@ -4487,10 +4438,10 @@
                   end if;
 
                when E_Function =>
-                  Mark_Function_Specification (N);
+                  Mark_Function_Specification (Id);
 
                when E_Entry_Family =>
-                  Mark_Violation ("entry family", N);
+                  Mark_Violation ("entry family", Id);
 
                when others =>
                   null;
@@ -4639,9 +4590,7 @@
             Mark_Violation_In_Tasking (E);
          end if;
 
-         Mark_Subprogram_Specification (if Is_Entry (E)
-                                        then Parent (E)
-                                        else Subprogram_Specification (E));
+         Mark_Subprogram_Specification (E);
 
          --  We mark bodies of predicate functions, and of expression functions
          --  when they are referenced (including those from other compilation
@@ -5168,7 +5117,11 @@
                  ("type invariant on private_type_declaration or"
                   & " private_type_extension", E, "SPARK RM 7.3.2(2)");
 
-            elsif Is_Effectively_Volatile (E) then
+            elsif Is_Effectively_Volatile (E)
+              and then (Async_Writers_Enabled (E)
+                          or else
+                        Effective_Reads_Enabled (E))
+            then
                Mark_Violation
                  ("type invariant on effectively volatile type",
                   E, "SPARK RM 7.3.2(4)");
@@ -5252,12 +5205,16 @@
             end if;
          end if;
 
-         --  An effectively volatile type cannot have a predicate. Here, we do
-         --  not try to distinguish the case where the predicate is inherited
-         --  from a parent whose full view is not in SPARK.
+         --  An effectively volatile type with Async_Writers or Effective_Reads
+         --  cannot have a predicate. Here, we do not try to distinguish the
+         --  case where the predicate is inherited from a parent whose full
+         --  view is not in SPARK.
 
          if Has_Predicates (E)
-            and then Is_Effectively_Volatile (E)
+           and then Is_Effectively_Volatile (E)
+           and then (Async_Writers_Enabled (E)
+                       or else
+                     Effective_Reads_Enabled (E))
          then
             Mark_Violation
               ("subtype predicate on effectively volatile type",
@@ -5672,17 +5629,6 @@
 
          elsif Is_Access_Type (E) then
 
-<<<<<<< HEAD
-            --  Disallow access types in the revert mode -gnatdF
-
-            if Debug_Flag_FF then
-               Mark_Violation ("access type", E);
-
-            --  Reject access to subprogram types
-
-            elsif Is_Access_Subprogram_Type (Base_Type (E)) then
-               Mark_Violation ("access to subprogram type", E);
-=======
             --  For access-to-subprogram types, mark the designated profile
 
             if Is_Access_Subprogram_Type (Base_Type (E)) then
@@ -5729,7 +5675,6 @@
                      Mark_Subprogram_Entity (Profile);
                   end if;
                end;
->>>>>>> 339bffd3
 
             elsif Ekind (Base_Type (E)) = E_Access_Attribute_Type then
                Mark_Violation ("access attribute", E);
@@ -8221,7 +8166,7 @@
             --    type L_Ptr is access L;
             --    type SL_Ptr3 is new L_Ptr(7);
 
-            if not Debug_Flag_FF and then Is_Nouveau_Type (E) then
+            if Is_Nouveau_Type (E) then
                case Nkind (Decl) is
                   when N_Object_Declaration =>
                      return SPARK_Pragma (Defining_Identifier (Decl));
