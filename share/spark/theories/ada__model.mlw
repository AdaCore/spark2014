module Discrete_Base
  (* The module that is used as basis for all discrete types. It contains the
    whole discrete theory, except the coerce_axiom which differs between
    modular and non-modular types, and range-related functions and axioms which
    differ between "static" and "dynamic" discrete types. *)

  use import int.Int
  use import "_gnatprove_standard".Main
  use        "_gnatprove_standard".Integer

  use export "ada__model_th".Discrete_Base_Theory

  type t "bounded_type"

  function attr__ATTRIBUTE_IMAGE int : __image

  predicate attr__ATTRIBUTE_VALUE__pre_check (x : __image)

  function attr__ATTRIBUTE_VALUE __image : int

  val attr__ATTRIBUTE_VALUE_ (x : __image) : int
    requires { attr__ATTRIBUTE_VALUE__pre_check x }
    ensures { true }

  function to_int "bounded_type" t : int

  function of_int "bounded_type" int : t

  val of_int (x : int) : t
    requires { true }
    ensures { to_int(result) = x }

  predicate eq (x : t) (y : t) = ( to_int x = to_int y )

  axiom inversion_axiom "bounded_type" :
    forall x : t [to_int x].
    of_int (to_int (x)) = x

  function dummy : t
end

module Static_Discrete_Base
  (* The module that is used as basis for all "static" discrete types.
     It contains the whole discrete theory, except the coerce_axiom which
     differs between modular and non-modular types. "Static" here means that
     Why only sees a static version of the type, with constants for the bounds,
     even though this might correspond to dynamic types in Ada. *)

  use import int.Int

  clone export Discrete_Base

  function first : int

  function last : int

  val check_not_last (n : int) : int
    requires { n <> last }
    ensures { result = n }

  val check_not_first (n : int) : int
    requires { n <> first }
    ensures { result = n }

  predicate in_range "bounded_type" (x : int) =
    ( first <= x <= last )

  val range_check_ (n : int) : int
    requires { in_range n }
    ensures { result = n }

  axiom range_axiom "bounded_type" :
    forall x : t. in_range (to_int x)
end

module Static_Discrete
  use import int.Int
  clone export Static_Discrete_Base

  axiom coerce_axiom "bounded_type" :
    forall x  : int [to_int (of_int x)].
      in_range x -> to_int (of_int x) = x
end

module Static_Modular
  clone export Static_Discrete_Base

  function attr__ATTRIBUTE_MODULUS : int

  axiom coerce_axiom "bounded_type" :
    forall x  : int [to_int (of_int x)].
      to_int (of_int x) = Integer.math_mod x attr__ATTRIBUTE_MODULUS
end

module Dynamic_Discrete_Base
  (* The module that is used as basis for all "dynamic" discrete types.
     It contains the whole discrete theory, except the coerce_axiom which
     differs between modular and non-modular types. "Dynamic" here means that
     Why sees a dynamic version of the type, with references for the bounds,
     which correspond to some cases of dynamic types in Ada. *)

  use import int.Int
  use import ref.Ref
  clone export Discrete_Base

  (* left uninterpreted, used for unconstrained arrays based on this index range *)
  predicate in_range "bounded_type" (x : int)

  val first : ref int

  val last : ref int
end

module Dynamic_Discrete
  use import int.Int
  clone export Dynamic_Discrete_Base
end

module Dynamic_Modular
  clone export Dynamic_Discrete_Base

  function attr__ATTRIBUTE_MODULUS : int

  axiom coerce_axiom "bounded_type" :
    forall x  : int [to_int (of_int x)].
      to_int (of_int x) = Integer.math_mod x attr__ATTRIBUTE_MODULUS
end

module Floating_Point_Base
  (* The module that is used as basis for all floating-point types. *)

  use import "_gnatprove_standard".Main
  use        "_gnatprove_standard".Floating
  use import real.RealInfix
  use export "ada__model_th".Floating_Point_Theory

  type t

  (* This module will be cloned and round_real_tmp possibly replaced.
     We keep round_real to denote the resulting rounding function. *)

  function round_real_tmp real : real
  function round_real (x : real) : real = round_real_tmp (x)

  function to_real t : real

  function of_real real : t

  val of_real (x : real) : t
    requires { true }
    ensures  { to_real (result) = x }

  predicate eq  (x : t) (y : t) = (to_real x = to_real y)

  axiom inversion_axiom :
    forall x : t [to_real x].
      of_real ( to_real(x) ) = x

  function attr__ATTRIBUTE_IMAGE real : __image

  predicate attr__ATTRIBUTE_VALUE__pre_check (x : __image)

  function attr__ATTRIBUTE_VALUE __image : real

  val attr__ATTRIBUTE_VALUE_ (x : __image) : real
    requires { attr__ATTRIBUTE_VALUE__pre_check x }
    ensures { true }

 function dummy :t
end

module Static_Floating_Point
  (* The module that is used as basis for all "static" floating-point types. *)

  use import real.RealInfix
  clone export Floating_Point_Base

  function first  : real

  function last  : real

  (* The first and last value of the floating-point type are exactly
     represented. So round_real is the identity on such values. *)

  axiom representable_first :
    round_real first = first

  axiom representable_last :
    round_real last = last

  predicate in_range  (x : real) =
   ( first <=. x <=. last )

  val range_check_ (n : real)  :real
    requires { in_range n }
    ensures { result = n }

  axiom range_axiom :
    forall x  : t.  in_range (to_real x)

  axiom coerce_axiom :
    forall x  : real [to_real (of_real x) | in_range x, of_real x].
      in_range x -> to_real (of_real x) = x
end

module Dynamic_Floating_Point
  (* The module that is used as basis for all "dynamic" floating-point types. *)

  use import ref.Ref
  clone export Floating_Point_Base

  val first : ref real

<<<<<<< HEAD
  function dummy :t

end

module IEEE_Floating_Point_32
  use import "_gnatprove_standard".Main
  use import ieee754.Single_RNE
  use import ieee754.Single_RNE_Conversion
  use "ada__model_th".IEEE_Float32_Theory

  type t "bounded_type"

  function first : real
  function last  : real

  predicate in_range "bounded_type" (x : single) =
   ( fp_leq (from_real first) x /\
     fp_leq x (from_real last) )

  function to_float "bounded_type" t : single
  function of_float "bounded_type" single : t

  val of_float (x : single) : t
    requires { true }
    ensures  { to_float (result) = x }

  val range_check_ (n : single) : single
    requires { in_range n }
    ensures { result = n }

  predicate eq (x : t) (y : t) = fp_eq (to_float x) (to_float y)

  axiom range_axiom "bounded_type":
    forall x  : t.  in_range (to_float x)

  axiom coerce_axiom "bounded_type":
    forall x  : single [to_float (of_float x) | in_range x, of_float x].
      in_range x -> to_float (of_float x) = x

  axiom inversion_axiom "bounded_type":
    forall x : t [to_float x].
      of_float ( to_float(x) ) = x

  function attr__ATTRIBUTE_IMAGE single : __image

  predicate attr__ATTRIBUTE_VALUE__pre_check (x : __image)

  function attr__ATTRIBUTE_VALUE __image : single

  val attr__ATTRIBUTE_VALUE_ (x : __image) : single
    requires { attr__ATTRIBUTE_VALUE__pre_check x }
    ensures { true }

  function dummy : t

  function div_single (x : single) (y : single) : single = fp_div x y

  val div_single_ (x:single) (y:single) : single
    requires { not isZero y }
    ensures { result = fp_div x y }

=======
  val last  : ref real
>>>>>>> b09fb53d
end

module IEEE_Floating_Point_64
  use import "_gnatprove_standard".Main
  use import ieee754.Double_RNE
  use import ieee754.Double_RNE_Conversion
  use "ada__model_th".IEEE_Float64_Theory

  type t "bounded_type"

  function first : real
  function last  : real

  predicate in_range "bounded_type" (x : double) =
   ( fp_leq (from_real first) x /\
     fp_leq x (from_real last) )

  function to_float "bounded_type" t : double
  function of_float "bounded_type" double : t

  val of_float (x : double) : t
    requires { true }
    ensures  { to_float (result) = x }

  val range_check_ (n : double) : double
    requires { in_range n }
    ensures { result = n }

  predicate eq (x : t) (y : t) = fp_eq (to_float x) (to_float y)

  axiom range_axiom "bounded_type":
    forall x  : t.  in_range (to_float x)

  axiom coerce_axiom "bounded_type":
    forall x  : double [to_float (of_float x) | in_range x, of_float x].
      in_range x -> to_float (of_float x) = x

  axiom inversion_axiom "bounded_type":
    forall x : t [to_float x].
      of_float ( to_float(x) ) = x

  function attr__ATTRIBUTE_IMAGE double : __image

  predicate attr__ATTRIBUTE_VALUE__pre_check (x : __image)

  function attr__ATTRIBUTE_VALUE __image : double

  val attr__ATTRIBUTE_VALUE_ (x : __image) : double
    requires { attr__ATTRIBUTE_VALUE__pre_check x }
    ensures { true }

  function dummy : t

  function div_double (x : double) (y : double) : double = fp_div x y

  val div_double_ (x:double) (y:double) : double
    requires { not isZero y }
    ensures { result = fp_div x y }

end


(* The following modules are templates for unconstrained and constrained array
types. Only the one for one dimension is commented, the others are very similar *)

(* ??? TBD Index types of arrays are treated in a special way, but there is no
reason for that: something similar could be the basis for all
scalar types. To be done. *)

module Index_Type
  (* This is the module for an index type of an unconstrained array. first
  and last are always in the base type, but when first <= last, then they are
  actually in the index subtype. *)

  use import int.Int

  (* These are filled in for every instance of an index type *)
  type base

  function to_int base : int
  predicate in_range_base int
  predicate in_range int

  (* the index type itself *)
  type t

  (* first and last of an index *)
  function first t : base

  function last t : base

  (* constructing and deconstructing the index *)
  function mk int int : t

  axiom range_axiom_first :
    forall a : t [first a].
      to_int (first a) <= to_int (last a) ->
        in_range (to_int (first a))

  axiom range_axiom_last :
    forall a : t [last a].
      to_int (first a) <= to_int (last a) ->
        in_range (to_int (last a))

  axiom mk_def :
    forall f l : int [mk f l].
      in_range_base f ->
      in_range_base l ->
      ((f <= l -> (in_range f /\ in_range l))
        /\
        to_int (first (mk f l)) = f /\
        to_int (last (mk f l)) = l)

  (* The range check that is required by conversion to an unconstrained array.
     See RM 3.6.2(4-6) and 4.6(38) *)
  predicate range_check (low : int) (high : int) =
    in_range_base low /\ in_range_base high /\
       (high >= low -> (in_range low /\ in_range high))

end

module Unconstr_Array
  (* The module to be cloned for an unconstrained array of dimension 1 *)

  use import int.Int
  use "_gnatprove_standard".Array__1

  (* These declarations have to be filled in by gnat2why for each
  unconstrained array type *)
  type component_type

  type base_type
  function to_int base_type : int
  predicate in_range_base int
  predicate in_range int

  clone Index_Type as I1 with
    type      base          = base_type,
    function  to_int        = to_int,
    predicate in_range_base = in_range_base,
    predicate in_range      = in_range

  type __split = Array__1.map component_type

  (* An unconstrained array comes with its bounds *)
  type __t =
    { elts : __split; rt : I1.t }

  function to_array (a : __t) : __split = a.elts

  function of_array (a : __split) (f l : int) : __t =
    { elts = a; rt = I1.mk f l }

  function first (a : __t) : int = to_int (I1.first a.rt)
  function last (a : __t) : int = to_int (I1.last a.rt)
  function length (a : __t) : int =
    if first a <= last a then
      last a - first a + 1 else 0

  predicate range_check (f1 l1 : int) =
    I1.range_check f1 l1

  function dummy : __t
end


module Unconstr_Array_2
  (* The module to be cloned for an unconstrained array of dimension 1 *)

  use import int.Int
  use "_gnatprove_standard".Array__2

  type component_type

  type base_type
  function to_int base_type : int
  predicate in_range_base int
  predicate in_range int

  type base_type_2
  function to_int_2 base_type_2 : int
  predicate in_range_base_2 int
  predicate in_range_2 int

  clone Index_Type as I1 with
    type      base          = base_type,
    function  to_int        = to_int,
    predicate in_range_base = in_range_base,
    predicate in_range      = in_range

  clone Index_Type as I2 with
    type      base          = base_type_2,
    function  to_int        = to_int_2,
    predicate in_range_base = in_range_base_2,
    predicate in_range      = in_range_2

  type __split = Array__2.map component_type
  type __t =
    { elts     : __split;
      rt       : I1.t;
      rt_2     : I2.t
    }

  function to_array (a : __t) : __split =
    a.elts

  function of_array (a : __split)
    (f l f2 l2 : int) : __t =
    { elts = a;
      rt = I1.mk f l;
      rt_2 = I2.mk f2 l2 }

  function first (a : __t) : int = to_int (I1.first a.rt)
  function last (a : __t) : int = to_int (I1.last a.rt)
  function length (a : __t) : int =
    if first a <= last a then
      last a - first a + 1 else 0

  function first_2 (a : __t) : int = to_int_2 (I2.first a.rt_2)
  function last_2 (a : __t) : int = to_int_2 (I2.last a.rt_2)
  function length_2 (a : __t) : int =
    if first_2 a <= last_2 a then
      last_2 a - first_2 a + 1 else 0

  predicate range_check (f1 l1 f2 l2 : int) =
    I1.range_check f1 l1 /\ I2.range_check f2 l2

  function dummy : __t
end

module Unconstr_Array_3
  (* The module to be cloned for an unconstrained array of dimension 1 *)

  use import int.Int
  use "_gnatprove_standard".Array__3

  type component_type

  type base_type
  function to_int base_type : int
  predicate in_range_base int
  predicate in_range int

  type base_type_2
  function to_int_2 base_type_2 : int
  predicate in_range_base_2 int
  predicate in_range_2 int

  type base_type_3
  function to_int_3 base_type_3 : int
  predicate in_range_base_3 int
  predicate in_range_3 int


  clone Index_Type as I1 with
    type      base          = base_type,
    function  to_int        = to_int,
    predicate in_range_base = in_range_base,
    predicate in_range      = in_range

  clone Index_Type as I2 with
    type      base          = base_type_2,
    function  to_int        = to_int_2,
    predicate in_range_base = in_range_base_2,
    predicate in_range      = in_range_2

  clone Index_Type as I3 with
    type      base          = base_type_3,
    function  to_int        = to_int_3,
    predicate in_range_base = in_range_base_3,
    predicate in_range      = in_range_3

  type __split = Array__3.map component_type
  type __t =
    { elts     : __split;
      rt       : I1.t;
      rt_2     : I2.t;
      rt_3     : I3.t
    }

  function to_array (a : __t) : __split =
    a.elts

  function of_array (a : __split)
    (f l f2 l2 f3 l3 : int) : __t =
    { elts = a;
      rt = I1.mk f l;
      rt_2 = I2.mk f2 l2;
      rt_3 = I3.mk f3 l3
    }

  function first (a : __t) : int = to_int (I1.first a.rt)
  function last (a : __t) : int = to_int (I1.last a.rt)
  function length (a : __t) : int =
    if first a <= last a then
      last a - first a + 1 else 0

  function first_2 (a : __t) : int = to_int_2 (I2.first a.rt_2)
  function last_2 (a : __t) : int = to_int_2 (I2.last a.rt_2)
  function length_2 (a : __t) : int =
    if first_2 a <= last_2 a then
      last_2 a - first_2 a + 1 else 0

  function first_3 (a : __t) : int = to_int_3 (I3.first a.rt_3)
  function last_3 (a : __t) : int = to_int_3 (I3.last a.rt_3)
  function length_3 (a : __t) : int =
    if first_3 a <= last_3 a then
      last_3 a - first_3 a + 1 else 0

  predicate range_check (f1 l1 f2 l2 f3 l3 : int) =
    I1.range_check f1 l1 /\ I2.range_check f2 l2 /\ I3.range_check f3 l3

  function dummy : __t
end

module Unconstr_Array_4
  (* The module to be cloned for an unconstrained array of dimension 1 *)

  use import int.Int
  use "_gnatprove_standard".Array__4

  type component_type

  type base_type
  function to_int base_type : int
  predicate in_range_base int
  predicate in_range int

  type base_type_2
  function to_int_2 base_type_2 : int
  predicate in_range_base_2 int
  predicate in_range_2 int

  type base_type_3
  function to_int_3 base_type_3 : int
  predicate in_range_base_3 int
  predicate in_range_3 int

  type base_type_4
  function to_int_4 base_type_4 : int
  predicate in_range_base_4 int
  predicate in_range_4 int


  clone Index_Type as I1 with
    type      base          = base_type,
    function  to_int        = to_int,
    predicate in_range_base = in_range_base,
    predicate in_range      = in_range

  clone Index_Type as I2 with
    type      base          = base_type_2,
    function  to_int        = to_int_2,
    predicate in_range_base = in_range_base_2,
    predicate in_range      = in_range_2

  clone Index_Type as I3 with
    type      base          = base_type_3,
    function  to_int        = to_int_3,
    predicate in_range_base = in_range_base_3,
    predicate in_range      = in_range_3

  clone Index_Type as I4 with
    type      base          = base_type_4,
    function  to_int        = to_int_4,
    predicate in_range_base = in_range_base_4,
    predicate in_range      = in_range_4

  type __split = Array__4.map component_type

  type __t =
    { elts     : __split;
      rt       : I1.t;
      rt_2     : I2.t;
      rt_3     : I3.t;
      rt_4     : I4.t
    }

  function to_array (a : __t) : __split =
    a.elts

  function of_array (a : __split)
    (f l f2 l2 f3 l3 f4 l4 : int) : __t =
    { elts = a;
      rt = I1.mk f l;
      rt_2 = I2.mk f2 l2;
      rt_3 = I3.mk f3 l3;
      rt_4 = I4.mk f4 l4
    }

  function first (a : __t) : int = to_int (I1.first a.rt)
  function last (a : __t) : int = to_int (I1.last a.rt)
  function length (a : __t) : int =
    if first a <= last a then
      last a - first a + 1 else 0

  function first_2 (a : __t) : int = to_int_2 (I2.first a.rt_2)
  function last_2 (a : __t) : int = to_int_2 (I2.last a.rt_2)
  function length_2 (a : __t) : int =
    if first_2 a <= last_2 a then
      last_2 a - first_2 a + 1 else 0

  function first_3 (a : __t) : int = to_int_3 (I3.first a.rt_3)
  function last_3 (a : __t) : int = to_int_3 (I3.last a.rt_3)
  function length_3 (a : __t) : int =
    if first_3 a <= last_3 a then
      last_3 a - first_3 a + 1 else 0

  function first_4 (a : __t) : int = to_int_4 (I4.first a.rt_4)
  function last_4 (a : __t) : int = to_int_4 (I4.last a.rt_4)
  function length_4 (a : __t) : int =
    if first_4 a <= last_4 a then
      last_4 a - first_4 a + 1 else 0

  predicate range_check (f1 l1 f2 l2 f3 l3 f4 l4 : int) =
    I1.range_check f1 l1 /\ I2.range_check f2 l2 /\
    I3.range_check f3 l3 /\ I4.range_check f4 l4

  function dummy : __t
end

module Constr_Array
  use import int.Int
  use "_gnatprove_standard".Array__1

  type component_type

  function first : int
  function last  : int

  type __t = Array__1.map component_type

  function to_array  (a : __t) : Array__1.map component_type = a

  function of_array  (a : Array__1.map component_type) : __t = a

  function dummy : __t

end

module Constr_Array_2
  use import int.Int
  use "_gnatprove_standard".Array__2

  type component_type

  function first : int
  function last  : int

  function first_2 : int
  function last_2  : int

  type __t = Array__2.map component_type

  function to_array  (a : __t) : Array__2.map component_type = a

  function of_array  (a : Array__2.map component_type) : __t = a

  function dummy : __t
end

module Constr_Array_3
  use import int.Int
  use "_gnatprove_standard".Array__3

  type component_type

  function first : int
  function last  : int

  function first_2 : int
  function last_2  : int

  function first_3 : int
  function last_3  : int

  type __t = Array__3.map component_type

  function to_array  (a : __t) : Array__3.map component_type = a

  function of_array  (a : Array__3.map component_type) : __t = a

  function dummy : __t
end

module Constr_Array_4
  use import int.Int
  use "_gnatprove_standard".Array__4

  type component_type

  function first : int
  function last  : int

  function first_2 : int
  function last_2  : int

  function first_3 : int
  function last_3  : int

  function first_4 : int
  function last_4  : int

  type __t = Array__4.map component_type

  function to_array  (a : __t) : Array__4.map component_type = a

  function of_array  (a : Array__4.map component_type) : __t = a

  function dummy : __t
end<|MERGE_RESOLUTION|>--- conflicted
+++ resolved
@@ -10,7 +10,7 @@
 
   use export "ada__model_th".Discrete_Base_Theory
 
-  type t "bounded_type"
+  type t (* "bounded_type" *)
 
   function attr__ATTRIBUTE_IMAGE int : __image
 
@@ -22,9 +22,9 @@
     requires { attr__ATTRIBUTE_VALUE__pre_check x }
     ensures { true }
 
-  function to_int "bounded_type" t : int
-
-  function of_int "bounded_type" int : t
+  function to_int (* "bounded_type" *) t : int
+
+  function of_int (* "bounded_type" *) int : t
 
   val of_int (x : int) : t
     requires { true }
@@ -32,7 +32,7 @@
 
   predicate eq (x : t) (y : t) = ( to_int x = to_int y )
 
-  axiom inversion_axiom "bounded_type" :
+  axiom inversion_axiom (* "bounded_type" *):
     forall x : t [to_int x].
     of_int (to_int (x)) = x
 
@@ -62,14 +62,14 @@
     requires { n <> first }
     ensures { result = n }
 
-  predicate in_range "bounded_type" (x : int) =
+  predicate in_range (* "bounded_type" *) (x : int) =
     ( first <= x <= last )
 
   val range_check_ (n : int) : int
     requires { in_range n }
     ensures { result = n }
 
-  axiom range_axiom "bounded_type" :
+  axiom range_axiom (* "bounded_type" *) :
     forall x : t. in_range (to_int x)
 end
 
@@ -77,7 +77,7 @@
   use import int.Int
   clone export Static_Discrete_Base
 
-  axiom coerce_axiom "bounded_type" :
+  axiom coerce_axiom (* "bounded_type" *) :
     forall x  : int [to_int (of_int x)].
       in_range x -> to_int (of_int x) = x
 end
@@ -87,7 +87,7 @@
 
   function attr__ATTRIBUTE_MODULUS : int
 
-  axiom coerce_axiom "bounded_type" :
+  axiom coerce_axiom (* "bounded_type" *) :
     forall x  : int [to_int (of_int x)].
       to_int (of_int x) = Integer.math_mod x attr__ATTRIBUTE_MODULUS
 end
@@ -104,7 +104,7 @@
   clone export Discrete_Base
 
   (* left uninterpreted, used for unconstrained arrays based on this index range *)
-  predicate in_range "bounded_type" (x : int)
+  predicate in_range (* "bounded_type" *) (x : int)
 
   val first : ref int
 
@@ -121,7 +121,7 @@
 
   function attr__ATTRIBUTE_MODULUS : int
 
-  axiom coerce_axiom "bounded_type" :
+  axiom coerce_axiom (* "bounded_type" *) :
     forall x  : int [to_int (of_int x)].
       to_int (of_int x) = Integer.math_mod x attr__ATTRIBUTE_MODULUS
 end
@@ -210,9 +210,9 @@
   clone export Floating_Point_Base
 
   val first : ref real
-
-<<<<<<< HEAD
-  function dummy :t
+  val last  : ref real
+
+  (* MERGE function dummy :t *)
 
 end
 
@@ -273,9 +273,6 @@
     requires { not isZero y }
     ensures { result = fp_div x y }
 
-=======
-  val last  : ref real
->>>>>>> b09fb53d
 end
 
 module IEEE_Floating_Point_64
