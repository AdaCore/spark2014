--- conflicted
+++ resolved
@@ -334,7 +334,6 @@
 module Float32
   use export Float32Prefix
 
-<<<<<<< HEAD
   clone export Floating with
     type t = t,
     predicate lt = lt,
@@ -379,14 +378,6 @@
 end
 module Float64_BV_Converter
   use export ieee_float.Float64_BV_Converter
-=======
-  function remainder (x y : real) : real
-
-  val remainder_ (x y : real) : real
-    requires { y <> 0.0 }
-    ensures { result = remainder x y }
-
->>>>>>> 4a95bc04
 end
 
 module Boolean
