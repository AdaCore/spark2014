--- conflicted
+++ resolved
@@ -35,10 +35,7 @@
 with Sem_Util;              use Sem_Util;
 with Sinfo;                 use Sinfo;
 with Sinput;                use Sinput;
-<<<<<<< HEAD
-=======
 with Stand;                 use Stand;
->>>>>>> b09fb53d
 with String_Utils;          use String_Utils;
 with Uintp;                 use Uintp;
 
@@ -1315,7 +1312,8 @@
                  (Domain => Domain,
                   Name   => To_Fp_Ident (Get_Base_Type (Op_Type), Cmp),
                   Args   => (1 => +Left1,
-                             2 => +Right1));
+                             2 => +Right1),
+                  Typ    => EW_Bool_Type);
 
             when others =>
                return New_Relation
