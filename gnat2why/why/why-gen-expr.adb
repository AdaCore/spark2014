--- conflicted
+++ resolved
@@ -1127,20 +1127,11 @@
    ------------------------------
 
    function Insert_Scalar_Conversion
-<<<<<<< HEAD
-     (Domain        : EW_Domain;
-      Ada_Node      : Node_Id := Empty;
-      Expr          : W_Expr_Id;
-      To            : W_Type_Id;
-      Do_Check      : Boolean := False) return W_Expr_Id
-=======
-     (Domain     : EW_Domain;
-      Ada_Node   : Node_Id := Empty;
-      Expr       : W_Expr_Id;
-      To         : W_Type_Id;
-      Round_Func : W_Identifier_Id := Why_Empty;
-      Do_Check   : Boolean := False) return W_Expr_Id
->>>>>>> 7e360575
+     (Domain   : EW_Domain;
+      Ada_Node : Node_Id := Empty;
+      Expr     : W_Expr_Id;
+      To       : W_Type_Id;
+      Do_Check : Boolean := False) return W_Expr_Id
    is
       From : constant W_Type_Id := Get_Type (Expr);
 
