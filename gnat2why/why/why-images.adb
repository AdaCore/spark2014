------------------------------------------------------------------------------
--                                                                          --
--                            GNAT2WHY COMPONENTS                           --
--                                                                          --
--                           W H Y - I M A G E S                            --
--                                                                          --
--                                 B o d y                                  --
--                                                                          --
--                       Copyright (C) 2011-2013, AdaCore                   --
--                                                                          --
-- gnat2why is  free  software;  you can redistribute  it and/or  modify it --
-- under terms of the  GNU General Public License as published  by the Free --
-- Software  Foundation;  either version 3,  or (at your option)  any later --
-- version.  gnat2why is distributed  in the hope that  it will be  useful, --
-- but WITHOUT ANY WARRANTY; without even the implied warranty of  MERCHAN- --
-- TABILITY or FITNESS FOR A PARTICULAR PURPOSE. See the GNU General Public --
-- License for  more details.  You should have  received  a copy of the GNU --
-- General  Public License  distributed with  gnat2why;  see file COPYING3. --
-- If not,  go to  http://www.gnu.org/licenses  for a complete  copy of the --
-- license.                                                                 --
--                                                                          --
-- gnat2why is maintained by AdaCore (http://www.adacore.com)               --
--                                                                          --
------------------------------------------------------------------------------

with Why.Gen.Names; use Why.Gen.Names;

package body Why.Images is

   function Img (Node : Node_Id) return String;

   ---------
   -- Img --
   ---------

   function Img (Name : Name_Id) return String is
   begin
      if Name = No_Name then
         return "[no name]";
      else
         return Get_Name_String (Name);
      end if;
   end Img;

   function Img (Node : Why_Node_Set) return String is
      Result : constant String := Why_Node_Set'Image (Node);
      First  : constant Positive := Result'First + 1;
   begin
      return Result (First .. Result'Last);
   end Img;

   function Img (Node : Node_Id) return String is
      Result : constant String := Node_Id'Image (Node);
      First  : constant Positive := Result'First + 1;
   begin
      if Node = 0 then
         return "[empty]";
      else
         return Result (First .. Result'Last);
      end if;
   end Img;

   function Img (Ty : EW_Type) return String is
   begin
      case Ty is
<<<<<<< HEAD
         when EW_Unit     => return "unit";
         when EW_Prop     => return "prop";
         when EW_Real     => return "real";
         when EW_Float32  => return "single";
         when EW_Float64  => return "double";
         when EW_Int      => return "int";
         when EW_Bool     => return "bool";
         when EW_Private  => return To_String (WNE_Private);
         when EW_Abstract => return "[abstract node]";
=======
         when EW_Unit => return "unit";
         when EW_Prop => return "prop";
         when EW_Real => return "real";
         when EW_Int =>  return "int";
         when EW_Bool => return "bool";
         when EW_Private => return To_String (WNE_Private);
         when EW_Abstract => return "[abstract node]";
         when EW_Split => return "[split node]";
>>>>>>> b09fb53d
      end case;
   end Img;

   -------
   -- P --
   -------

   procedure P (O : Output_Id; Name : Name_Id; As_String : Boolean := False) is
   begin
      P (O, Img (Name), As_String);
   end P;

   procedure P (O : Output_Id; Node : Why_Node_Id) is
   begin
      P (O, Why_Node_Set (Node));
   end P;

   procedure P (O : Output_Id; Node : Why_Node_Set) is
   begin
      P (O, Img (Node));
   end P;

   procedure P (O : Output_Id; Value : Boolean) is
   begin
      P (O, Boolean'Image (Value));
   end P;

   procedure P (O : Output_Id; Value : Uint) is
      H         : constant array (Int range 0 .. 15) of Character :=
                    "0123456789ABCDEF";
      Base      : constant := 10;
      Abs_Value : Uint;
      S         : constant Uintp.Save_Mark := Mark;
   begin
      --  ??? The Why Reference does not give any detail about
      --  the syntax of integer constants. We shall suppose that
      --  it is similar to Ocaml's integer litterals:
      --
      --  IntegerLiteral ::=
      --     [-]  UnprefixedIntegerLiteral
      --
      --  UnprefixedIntegerLiteral ::=
      --      DecimalLiteral
      --      HexadecimalLiteral
      --      OctalLiteral
      --      BinaryLiteral
      --
      --  DecimalLiteral ::=
      --      DecimalLiteral  Digit
      --      DecimalLiteral  _
      --      Digit
      --
      --  HexadecimalLiteral ::=
      --      HexadecimalLiteral  HexadecimalDigit
      --      HexadecimalLiteral  _
      --      0x  HexadecimalDigit
      --      0X  HexadecimalDigit
      --
      --  OctalLiteral ::=
      --      OctalLiteral  OctalDigit
      --      OctalLiteral  _
      --      0o  OctalDigit
      --      0O  OctalDigit
      --
      --  BinaryLiteral ::=
      --      BinaryLiteral  BinaryDigit
      --      BinaryLiteral  _
      --      0b  BinaryDigit
      --      0B  BinaryDigit
      --
      --  Digit ::=
      --      DecimalDigit
      --
      --  HexadecimalDigit ::=  { 0123456789abcdefABCDEF }
      --
      --  DecimalDigit ::=  { 0123456789 }
      --
      --  OctalDigit ::=  { 01234567 }
      --
      --  BinaryDigit ::=  { 01 }

      if Value = No_Uint then
         P (O, "?");
         return;
      end if;

      if Value < Uint_0 then
         P (O, "-");
         Abs_Value := -Value;
      else
         Abs_Value := Value;
      end if;

      declare
         Index : Natural := Natural (UI_Decimal_Digits_Hi (Abs_Value));
         Buf : String (1 .. Index);
      begin
         while Abs_Value >= Base loop
            Buf (Index) := H (UI_To_Int (Abs_Value rem Base));
            Abs_Value := Abs_Value / Base;
            Index := Index - 1;
         end loop;
         P (O, "" & H (UI_To_Int (Abs_Value rem Base)));
         P (O, Buf (Index + 1 .. Buf'Last));
      end;
      Release (S);
   end P;

   procedure P (O : Output_Id; Value : Ureal) is

      function Only_Prime_Factors_Are_Two_And_Five (N : Nat) return Boolean;
      --  Returns whether number N is a multiple of 2 and 5 only. If this is
      --  the case, that means that a fraction whose denominator is a power of
      --  N can be written exactly in decimal notation. Otherwise, the fraction
      --  may not always be written exactly in decimal notation (e.g. 1/3).

      function Max_Number_Of_Decimals (Den : Uint) return Nat;
      --  Returns the maximal number of decimals when dividing a natural number
      --  by Den. Den is a multiple of factors 2 and 5 only. Every factor of
      --  10, 5 or 2 potentially adds a decimal.

      procedure Print_Decimal_Notation (Num, Den : Uint);
      --  Prints the decimal notation of fraction Num/Den. This fraction should
      --  be a number that can be written exactly in decimal notation.

      ----------------------------
      -- Max_Number_Of_Decimals --
      ----------------------------

      function Max_Number_Of_Decimals (Den : Uint) return Nat is
         M   : Uint := Den;
         Max : Nat := 0;

      begin
         while M mod 10 = 0 loop
            Max := Max + 1;
            M := M / 10;
         end loop;

         while M mod 2 = 0 loop
            Max := Max + 1;
            M := M / 2;
         end loop;

         while M mod 5 = 0 loop
            Max := Max + 1;
            M := M / 5;
         end loop;

         pragma Assert (M = 1);

         return Max;
      end Max_Number_Of_Decimals;

      -----------------------------------------
      -- Only_Prime_Factors_Are_Two_And_Five --
      -----------------------------------------

      function Only_Prime_Factors_Are_Two_And_Five (N : Nat) return Boolean is
         M : Nat := N;
      begin
         while M mod 2 = 0 loop
            M := M / 2;
         end loop;

         while M mod 5 = 0 loop
            M := M / 5;
         end loop;

         return M = 1;
      end Only_Prime_Factors_Are_Two_And_Five;

      ----------------------------
      -- Print_Decimal_Notation --
      ----------------------------

      --  To print Num/Den in decimal notation, compute the maximum number of
      --  decimals of the result, scale Num by 10 this maximum number of times,
      --  perform the exact division, and retrieve the integral and fractional
      --  parts of the result.

      procedure Print_Decimal_Notation (Num, Den : Uint) is
         Max          : constant Nat := Max_Number_Of_Decimals (Den);
         Scale_Factor : constant Uint := UI_From_Int (10) ** Max;
         Scale_Num    : constant Uint := Num * Scale_Factor;
         Scale_Result : constant Uint := Scale_Num / Den;

         pragma Assert (Scale_Num mod Den = 0);

         Int_Part   : constant Uint := Scale_Result / Scale_Factor;
         Fact_Part  : constant Uint := Scale_Result mod Scale_Factor;
         Scale_Part : Uint := Scale_Factor / 10;

      begin
         P (O, Int_Part);
         P (O, ".");

         --  If there is a fractional part, first print as many zeros as needed
         --  to reach the non-zero fractional part.

         if Fact_Part /= 0 then
            while Scale_Part > Fact_Part loop
               P (O, "0");
               Scale_Part := Scale_Part / 10;
            end loop;
         end if;

         P (O, Fact_Part);
      end Print_Decimal_Notation;

      Num    : constant Uint := Numerator (Value);
      Den    : constant Uint := Denominator (Value);
      Base   : constant Nat  := Rbase (Value);

   --  Start of P

   begin
      --  ??? Same remark as in the case of integer constants:
      --  I suppose that Why's real constants follows the same syntax
      --  as Ocaml's floating-point literals:
      --
      --      FloatingPointLiteral ::=
      --        [-]  UnprefixedFloatingPointLiteral
      --
      --      UnprefixedFloatingPointLiteral ::=
      --        DecimalLiteral  FractionalPart  ExponentPart
      --        DecimalLiteral  FractionalPart
      --        DecimalLiteral  ExponentPart
      --
      --      FractionalPart ::=
      --        FractionalPart  Digit
      --        FractionalPart  _
      --        .
      --
      --      ExponentPart ::=
      --        ExponentLetter  +  DecimalLiteral
      --        ExponentLetter  -  DecimalLiteral
      --        ExponentLetter     DecimalLiteral
      --
      --       ExponentLetter ::=  { eE }

      --  As documented in urealp.ads, Ureal representation is constrained as
      --  follows:

      --  Negative numbers are represented by the sign flag being True.

      --  If the base is zero, then the absolute value of the Ureal is simply
      --  numerator/denominator, where denominator is positive. If the base is
      --  non-zero, then the absolute value is
      --       numerator / (base ** denominator).
      --  In that case, since base is positive, (base ** denominator) is also
      --  positive, even when denominator is negative or null.

      if UR_Is_Negative (Value) then
         P (O, EW_Minus, EW_Real);
      end if;

      --  The base is zero, hence the absolute value is numerator/denominator

      if Base = 0 then
         P (O, Num);
         P (O, ".0");
         P (O, EW_Divide, EW_Real);
         P (O, Den);
         P (O, ".0");

      --  The base is 10, hence the absolute value can be expressed directly in
      --  Why using the exponent notation E.

      elsif Base = 10 then
         P (O, Num);
         P (O, ".0");
         P (O, "E");
         P (O, -Den);

      --  The denominator is negative or null, hence the real number is
      --     numerator * (base ** (- denominator)).

      elsif Den <= Uint_0 then
         P (O, UI_Mul (Num, UI_Expon (Base, UI_Negate (Den))));
         P (O, ".0");

      --  The base has only 2 and 5 as prime factors, hence the real number can
      --  be written exactly in decimal notation.

      elsif Only_Prime_Factors_Are_Two_And_Five (Base) then
         Print_Decimal_Notation (Num, UI_Expon (Base, Den));

      --  Otherwise, print a fraction

      else
         pragma Assert (Den > Uint_0);
         P (O, Num);
         P (O, ".0");
         P (O, EW_Divide, EW_Real);
         P (O, UI_Expon (Base, Den));
         P (O, ".0");
      end if;
   end P;

   procedure P (O : Output_Id; Value : EW_Type) is
   begin
      P (O, Img (Value));
   end P;

   procedure P
     (O      : Output_Id;
      Value  : EW_Literal;
      Domain : EW_Domain := EW_Prog)
   is
   begin
      case Value is
         when EW_True =>
            if Domain in EW_Prog | EW_Term then
               P (O, "True");
            else
               P (O, "true");
            end if;
         when EW_False =>
            if Domain in EW_Prog | EW_Term then
               P (O, "False");
            else
               P (O, "false");
            end if;
      end case;
   end P;

   procedure P
     (O       : Output_Id;
      Value   : EW_Binary_Op;
      Op_Type : EW_Scalar := EW_Int) is
   begin
      case Value is
         when EW_Add =>
            P (O, "+");
         when EW_Substract =>
            P (O, "-");
         when EW_Multiply =>
            P (O, "*");
         when EW_Divide =>
            P (O, "/");
      end case;

      if Op_Type = EW_Real then
         P (O, ".");
      end if;
   end P;

   procedure P
     (O       : Output_Id;
      Value   : EW_Relation;
      Op_Type : EW_Type := EW_Int) is
   begin
      case Value is
         when EW_None =>
            P (O, " <none> ");
         when EW_Eq =>
            P (O, "=");
         when EW_Ne =>
            P (O, "<>");
         when EW_Lt =>
            P (O, "<");
         when EW_Le =>
            P (O, "<=");
         when EW_Gt =>
            P (O, ">");
         when EW_Ge =>
            P (O, ">=");
      end case;

      if Op_Type = EW_Real and then
         not (Value in EW_Eq .. EW_Ne) then
         P (O, ".");
      end if;
   end P;

   procedure P (O : Output_Id; Value : EW_Connector) is
   begin
      case Value is
         when EW_Or_Else =>
            P (O, "||");

         when EW_And_Then =>
            P (O, "&&");

         when EW_Imply =>
            P (O, "->");

         when EW_Equivalent =>
            P (O, "<->");

         when EW_Or =>
            P (O, "\/");

         when EW_And =>
            P (O, "/\");
      end case;
   end P;

   procedure P (O       : Output_Id;
                Value   : EW_Unary_Op;
                Op_Type : EW_Scalar := EW_Int) is
   begin
      case Value is
         when EW_Minus =>
            P (O, EW_Substract, Op_Type);
      end case;
   end P;

   procedure P (O : Output_Id; Value : EW_Domain) is
   begin
      case Value is
         when EW_Term =>
            P (O, "[term]");
         when EW_Pred =>
            P (O, "[predicate]");
         when EW_Prog =>
            P (O, "[program]");
      end case;
   end P;

   procedure P (O : Output_Id; Value : EW_Clone_Type) is
   begin
      case Value is
         when EW_Import        =>
            P (O, "import");
         when EW_Export        =>
            P (O, "export");
         when EW_Clone_Default =>
            P (O, "      ");  --  for alignment of include declarations
      end case;
   end P;

   procedure P (O : Output_Id;
                Value : EW_Theory_Type;
                Empty_For_Theory : Boolean := False) is
   begin
      case Value is
         when EW_Theory =>
            if Empty_For_Theory then
               P (O, "      ");  --  for alignment of include declarations
            else
               P (O, "theory");
            end if;
         when EW_Module =>
            P (O, "module");
      end case;
   end P;

   procedure P (O : Output_Id; Value : EW_Subst_Type) is
   begin
      case Value is
         when EW_Type_Subst =>
            P (O, "type");
         when EW_Function   =>
            P (O, "function");
         when EW_Predicate  =>
            P (O, "predicate");
         when EW_Namepace   =>
            P (O, "namespace");
         when EW_Lemma      =>
            P (O, "lemma");
         when EW_Goal       =>
            P (O, "goal");
      end case;
   end P;

   procedure P (O : Output_Id; Node : Node_Id) is
   begin
      P (O, Img (Node));
   end P;

end Why.Images;<|MERGE_RESOLUTION|>--- conflicted
+++ resolved
@@ -63,7 +63,6 @@
    function Img (Ty : EW_Type) return String is
    begin
       case Ty is
-<<<<<<< HEAD
          when EW_Unit     => return "unit";
          when EW_Prop     => return "prop";
          when EW_Real     => return "real";
@@ -73,16 +72,7 @@
          when EW_Bool     => return "bool";
          when EW_Private  => return To_String (WNE_Private);
          when EW_Abstract => return "[abstract node]";
-=======
-         when EW_Unit => return "unit";
-         when EW_Prop => return "prop";
-         when EW_Real => return "real";
-         when EW_Int =>  return "int";
-         when EW_Bool => return "bool";
-         when EW_Private => return To_String (WNE_Private);
-         when EW_Abstract => return "[abstract node]";
-         when EW_Split => return "[split node]";
->>>>>>> b09fb53d
+         when EW_Split    => return "[split node]";
       end case;
    end Img;
 
