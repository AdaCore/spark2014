------------------------------------------------------------------------------
--                                                                          --
--                            GNAT2WHY COMPONENTS                           --
--                                                                          --
--                            W H Y - S I N F O                             --
--                                                                          --
--                                 S p e c                                  --
--                                                                          --
--                       Copyright (C) 2010-2013, AdaCore                   --
--                                                                          --
-- gnat2why is  free  software;  you can redistribute  it and/or  modify it --
-- under terms of the  GNU General Public License as published  by the Free --
-- Software  Foundation;  either version 3,  or (at your option)  any later --
-- version.  gnat2why is distributed  in the hope that  it will be  useful, --
-- but WITHOUT ANY WARRANTY; without even the implied warranty of  MERCHAN- --
-- TABILITY or FITNESS FOR A PARTICULAR PURPOSE. See the GNU General Public --
-- License for  more details.  You should have  received  a copy of the GNU --
-- General  Public License  distributed with  gnat2why;  see file COPYING3. --
-- If not,  go to  http://www.gnu.org/licenses  for a complete  copy of the --
-- license.                                                                 --
--                                                                          --
-- gnat2why is maintained by AdaCore (http://www.adacore.com)               --
--                                                                          --
------------------------------------------------------------------------------

package Why.Sinfo is
   pragma Pure;

   --  This package defines the structure of the abstract syntax tree.
   --  It does not strictly follow the Why syntax though; there is
   --  usually one entity for both program space and logic space, even if
   --  they are expressed with a different syntax in the generated Why code.
   --  This aims at reducing code duplication.

   --  Together with xgen/xtree_sinfo.adb, this file describes the Why tree and
   --  is the basis for the automotically generated files in the why-atree-*
   --  hierarchy. The Why_Node_Kind type in this file describes all possible
   --  node kinds, and in xtree_sinfo are described the possible fields for
   --  each node kind.

   --  For more info about the syntax tree, see xgen/xtree_sinfo.adb

   type Why_Node_Kind is
     (
      W_Unused_At_Start,

      -----------
      -- Types --
      -----------

      W_Type,

      --------------------
      -- Type structure --
      --------------------

      W_Effects,
      W_Binder,
      W_Transparent_Type_Definition,
      W_Adt_Definition,
      W_Record_Definition,
      W_Constr_Decl,

      -------------------------
      -- Predicate structure --
      -------------------------

      W_Triggers,
      W_Trigger,
      W_Match_Case,

      --------------------
      -- Prog structure --
      --------------------

      W_Postcondition,
      W_Exn_Condition,
      W_Loop_Annot,
      W_Wf_Arg,
      W_Handler,
      W_Field_Association,

      -----------------
      -- Preds, Expr --
      -----------------

      W_Universal_Quantif,
      W_Existential_Quantif,

      ------------------------
      -- Preds, Progs, Expr --
      ------------------------

      W_Not,
      W_Relation,
      W_Connection,
      W_Label,

      -------------------------------
      -- Preds, Terms, Progs, Expr --
      -------------------------------

      W_Identifier,
      W_Tagged,
      W_Call,
      W_Literal,
      W_Binding,
      W_Elsif,
      W_Match,
      W_Conditional,

      -------------------------
      -- Terms, Progs, Exprs --
      -------------------------

      W_Integer_Constant,
      W_Real_Constant,
      W_Void,
      W_Binary_Op,
      W_Unary_Op,
      W_Deref,
      W_Constr,
      W_Array_Access,
      W_Record_Access,
      W_Record_Update,
      W_Record_Aggregate,

      -----------------
      -- Progs, Expr --
      -----------------

      W_Any_Expr,
      W_Assignment,
      W_Array_Update,
      W_Binding_Ref,
      W_While_Loop,
      W_Statement_Sequence,
      W_Abstract_Expr,
      W_Assert,
      W_Raise,
      W_Try_Block,
      W_Tag_Intro,
      W_Unreachable_Code,

      ----------------------------
      -- Top-level declarations --
      ----------------------------

      W_Function_Decl,
      W_Function_Def,
      W_Axiom,
      W_Goal,
      W_Type_Decl,
      W_Global_Ref_Declaration,
      W_Exception_Declaration,
      W_Include_Declaration,
      W_Clone_Declaration,
      W_Clone_Substitution,
      W_Theory_Declaration,
      W_Custom_Substitution,
      W_Custom_Declaration,

      -----------------
      -- Input files --
      -----------------

      W_File

      );

   type EW_ODomain is
     (EW_Expr,
      EW_Term,
      EW_Pred,
      EW_Prog);

   subtype EW_Domain is EW_ODomain range
       EW_Term ..
   --  EW_Pred
       EW_Prog;

   type EW_Type is
     (EW_Unit,
      EW_Prop,
      EW_Bool,
      EW_Int,
      EW_Float32,
      EW_Float64,
      EW_Real,

      --  This is the set of all private types whose most underlying type is
      --  not in SPARK.
      EW_Private,

      EW_Abstract);

   subtype EW_Not_Null_Type is EW_Type range
       EW_Prop ..
   --  EW_Bool
   --  EW_Int
   --  EW_Float32
   --  EW_Float64
   --  EW_Real
   --  EW_Private
       EW_Abstract;

   subtype EW_Term_Type is EW_Not_Null_Type range
       EW_Bool ..
   --  EW_Int
   --  EW_Float32
   --  EW_Float64
   --  EW_Real
   --  EW_Private
       EW_Abstract;

   subtype EW_Base_Type is EW_Type range
       EW_Unit ..
   --  EW_Prop
   --  EW_Bool
   --  EW_Int
   --  EW_Float32
   --  EW_Float64
       EW_Real;

   subtype EW_Basic_Type is EW_Type range
       EW_Unit ..
   --  EW_Prop
   --  EW_Bool
   --  EW_Int
<<<<<<< HEAD
   --  EW_Float32
   --  EW_Float64
       EW_Real;

   subtype EW_Scalar_Or_Array_Or_Private is EW_Type range
       EW_Bool ..
   --  EW_Int
   --  EW_Float32
   --  EW_Float64
=======
>>>>>>> 8902cc4f
   --  EW_Real
       EW_Private;

   subtype EW_Scalar is EW_Base_Type range
       EW_Bool ..
   --  EW_Int
   --  EW_Float32
   --  EW_Float64
       EW_Real;

   subtype EW_Numeric is EW_Base_Type range
       EW_Int ..
   --  EW_Float32
   --  EW_Float64
       EW_Real;

   subtype EW_Float is EW_Base_Type range
       EW_Float32 ..
       EW_Float64;

   type EW_Literal is
     (EW_True,
      EW_False);

   type EW_Binary_Op is
     (EW_Add,
      EW_Substract,
      EW_Multiply,
      EW_Divide);

   type EW_Relation is
     (EW_None,
      EW_Eq,
      EW_Ne,
      EW_Lt,
      EW_Le,
      EW_Gt,
      EW_Ge);

   subtype EW_Inequality is EW_Relation range
       EW_Lt ..
   --  EW_Le
   --  EW_Gt
       EW_Ge;

   type EW_Theory_Type is
     (EW_Theory,
      EW_Module);

   type EW_Clone_Type is
      (EW_Import,
       EW_Export,
       EW_Clone_Default);

   type EW_Subst_Type is
      (EW_Type_Subst,
       EW_Function,
       EW_Predicate,
       EW_Namepace,
       EW_Lemma,
       EW_Goal);

   type EW_Connector is
     (EW_Or_Else,
      EW_And_Then,
      EW_Imply,
      EW_Equivalent,
      EW_Or,
      EW_And);

   type EW_Unary_Op is (EW_Minus);

end Why.Sinfo;<|MERGE_RESOLUTION|>--- conflicted
+++ resolved
@@ -227,18 +227,8 @@
    --  EW_Prop
    --  EW_Bool
    --  EW_Int
-<<<<<<< HEAD
-   --  EW_Float32
-   --  EW_Float64
-       EW_Real;
-
-   subtype EW_Scalar_Or_Array_Or_Private is EW_Type range
-       EW_Bool ..
-   --  EW_Int
-   --  EW_Float32
-   --  EW_Float64
-=======
->>>>>>> 8902cc4f
+   --  EW_Float32
+   --  EW_Float64
    --  EW_Real
        EW_Private;
 
