--- conflicted
+++ resolved
@@ -212,24 +212,15 @@
       Int_File  := NID ("int");
       Real_File := NID ("real");
       Ref_File  := NID ("ref");
-<<<<<<< HEAD
-=======
-
->>>>>>> 89e79707
+
       Gnatprove_Standard_File := NID ("_gnatprove_standard");
       Ada_Model_File          := NID ("ada__model");
 
       --  Modules of the Why standard library
 
-<<<<<<< HEAD
-      Int_Module := New_Module (File => Int_File, Name => NID ("Int"));
-      RealInfix  := New_Module (File => Real_File, Name => NID ("RealInfix"));
-      Ref_Module := New_Module (File => Ref_File, Name => NID ("Ref"));
-=======
       Int_Module := New_Module (File => Int_File,  Name => NID ("Int"));
       RealInfix  := New_Module (File => Real_File, Name => NID ("RealInfix"));
       Ref_Module := New_Module (File => Ref_File,  Name => NID ("Ref"));
->>>>>>> 89e79707
 
       --  Builtin Why types
 
