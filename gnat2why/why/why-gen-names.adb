------------------------------------------------------------------------------
--                                                                          --
--                            GNAT2WHY COMPONENTS                           --
--                                                                          --
--                        W H Y - G E N - N A M E S                         --
--                                                                          --
--                                 B o d y                                  --
--                                                                          --
--                       Copyright (C) 2010-2013, AdaCore                   --
--                                                                          --
-- gnat2why is  free  software;  you can redistribute  it and/or  modify it --
-- under terms of the  GNU General Public License as published  by the Free --
-- Software  Foundation;  either version 3,  or (at your option)  any later --
-- version.  gnat2why is distributed  in the hope that  it will be  useful, --
-- but WITHOUT ANY WARRANTY; without even the implied warranty of  MERCHAN- --
-- TABILITY or FITNESS FOR A PARTICULAR PURPOSE. See the GNU General Public --
-- License for  more details.  You should have  received  a copy of the GNU --
-- General  Public License  distributed with  gnat2why;  see file COPYING3. --
-- If not,  go to  http://www.gnu.org/licenses  for a complete  copy of the --
-- license.                                                                 --
--                                                                          --
-- gnat2why is maintained by AdaCore (http://www.adacore.com)               --
--                                                                          --
------------------------------------------------------------------------------

with Stand;               use Stand;
with String_Utils;        use String_Utils;

with SPARK_Util;          use SPARK_Util;
with Why.Atree.Accessors; use Why.Atree.Accessors;
with Why.Atree.Builders;  use Why.Atree.Builders;
with Why.Conversions;     use Why.Conversions;
with Why.Types;           use Why.Types;

package body Why.Gen.Names is

   function Uint_To_Positive (U : Uint) return Positive;
   --  Limited version of conversion that only works for 1 to 4

   Pre_Computed_Idents : array (Why_Name_Enum) of W_Identifier_Id :=
     (others => Why_Empty);
   --  This array is used to precompute all fixed idents.

   --------------------
   -- Ada_Array_Name --
   --------------------

   function Ada_Array_Name (Dimension : Pos) return Why_Name_Enum
   is
   begin
      case Dimension is
         when 1 => return WNE_Array_1;
         when 2 => return WNE_Array_2;
         when 3 => return WNE_Array_3;
         when 4 => return WNE_Array_4;
         when others => raise Program_Error;
      end case;
   end Ada_Array_Name;

   ----------------------
   -- Append_Num --
   ----------------------

   function Append_Num (S : String; Count : Positive) return String is
   begin
      return (if Count = 1 then S else S & "_" & Int_Image (Count));
   end Append_Num;

   function Append_Num (S : String; Count : Uint) return String is
   begin
      return Append_Num (S, Uint_To_Positive (Count));
   end Append_Num;

   function Append_Num (S : String; Count : Positive) return W_Identifier_Id is
   begin
      return New_Identifier (Name => Append_Num (S, Count));
   end Append_Num;

   function Append_Num (W : Why_Name_Enum; Count : Positive)
                        return W_Identifier_Id
   is
   begin
      return Append_Num (To_String (W), Count);
   end Append_Num;

   function Append_Num (W : Why_Name_Enum; Count : Uint)
                        return W_Identifier_Id
   is
   begin
      return Append_Num (W, Uint_To_Positive (Count));
   end Append_Num;

   function Append_Num (P, W : Why_Name_Enum; Count : Positive)
                        return W_Identifier_Id
   is
   begin
      return Append_Num (To_String (P) & "." & To_String (W), Count);
   end Append_Num;

   ----------------------
   -- Attr_To_Why_Name --
   ----------------------

   function Attr_To_Why_Name (A : Attribute_Id) return Why_Name_Enum
   is
   begin
      case A is
         when Attribute_First   => return WNE_Attr_First;
         when Attribute_Image   => return WNE_Attr_Image;
         when Attribute_Last    => return WNE_Attr_Last;
         when Attribute_Modulus => return WNE_Attr_Modulus;
         when Attribute_Length  => return WNE_Attr_Length;
         when Attribute_Value   => return WNE_Attr_Value;
         when others =>
            raise Program_Error;
      end case;
   end Attr_To_Why_Name;

   ---------------------
   -- Conversion_Name --
   ---------------------

   function Conversion_Name
      (From : W_Type_Id;
       To   : W_Type_Id) return W_Identifier_Id
   is
      From_Kind : constant EW_Type := Get_Base_Type (From);
      To_Kind   : constant EW_Type := Get_Base_Type (To);
   begin
      case From_Kind is
         when EW_Unit | EW_Prop | EW_Private =>
            raise Not_Implemented;

         when EW_Scalar =>
            case To_Kind is
               when EW_Unit | EW_Prop | EW_Private =>
                  raise Not_Implemented;

               when EW_Scalar =>

                  --  Only certain conversions are OK

                  if From_Kind = EW_Int and then To_Kind = EW_Real then
                     return To_Ident (WNE_Real_Of_Int);

                  --  Conversions from real to int in Ada round to the nearest
                  --  integer, and away from zero in case of tie, exactly like
                  --  'Rounding attribute.

                  elsif From_Kind = EW_Real and then To_Kind = EW_Int then
                     return To_Ident (WNE_Real_Round);

                  elsif From_Kind = EW_Bool and then To_Kind = EW_Int then
                     return Prefix (Ada_Node => Standard_Boolean,
                                    S        => "Boolean",
                                    W        => WNE_To_Int);

                  elsif From_Kind = EW_Int and then To_Kind = EW_Bool then
                     return Prefix (Ada_Node => Standard_Boolean,
                                    S        => "Boolean",
                                    W        => WNE_Of_Int);

                  elsif From_Kind = EW_Real and To_Kind in EW_Float then
                     return Prefix (To_String (To_Kind),
                                    "from_real");

                  elsif From_Kind in EW_Float and To_Kind = EW_Real then
                     return Prefix (To_String (From_Kind),
                                    "to_real");

                  elsif From_Kind = EW_Int and To_Kind in EW_Float then
                     return Prefix (To_String (To_Kind),
                                    "from_int");

                  elsif From_Kind in EW_Float and To_Kind = EW_Int then
                     return Prefix (To_String (From_Kind),
                                    "to_int");

                  elsif From_Kind in EW_Float and To_Kind in EW_Float then
                     case To_Kind is
                        when EW_Float32 =>
                           return Prefix
                             (S => To_String (From_Kind) & "_Conversion",
                              W => WNE_Change_Precision_32);
                        when EW_Float64 =>
                           return Prefix
                             (S => To_String (From_Kind) & "_Conversion",
                              W => WNE_Change_Precision_64);
                        when others =>
                           raise Program_Error;
                     end case;

                  --  Either the two objects are of the same type
                  --  (in which case the conversion is useless) or
                  --  they are of incompatible types
                  --  In both cases, it is an error.

                  else
                     raise Program_Error;
                  end if;

               when EW_Abstract =>
                  declare
                     A : constant Node_Id := Get_Ada_Node (+To);
                  begin
                     return
                       Prefix (Ada_Node => A,
                               S        => Full_Name (A),
                               W        => Convert_From (From_Kind));
                  end;
            end case;

         when EW_Abstract =>
            case To_Kind is
               when EW_Unit | EW_Prop | EW_Private =>
                  raise Not_Implemented;

               when EW_Scalar =>
                  declare
                     A : constant Node_Id := Get_Ada_Node (+From);
                  begin
                     return
                       Prefix (Ada_Node => A,
                               S => Full_Name (A),
                               W => Convert_To (To_Kind));
                  end;

               --  Case of a conversion between two record types

               when EW_Abstract =>
                  declare
                     From_Node : constant Node_Id := Get_Ada_Node (+From);
                     To_Node   : constant Node_Id := Get_Ada_Node (+To);
                  begin
                     if Root_Record_Type (From_Node) = From_Node then
                        return
                          Prefix (Ada_Node => To_Node,
                                  S        => Full_Name (To_Node),
                                  W        => WNE_Of_Base);
                     else
                        return
                          Prefix (Ada_Node => From_Node,
                                  S        => Full_Name (From_Node),
                                  W        => WNE_To_Base);
                     end if;
                  end;
            end case;
      end case;
   end Conversion_Name;

   ------------------
   -- Convert_From --
   ------------------

   function Convert_From (Kind : EW_Basic_Type) return Why_Name_Enum
   is
   begin
      case Kind is
         when EW_Int   => return WNE_Of_Int;
         when EW_Real  => return WNE_Of_Real;
         when EW_Float => return WNE_Of_Float;
         when others =>
            raise Program_Error;
      end case;
   end Convert_From;

   ----------------
   -- Convert_To --
   ----------------

   function Convert_To (Kind : EW_Basic_Type) return Why_Name_Enum
   is
   begin
      case Kind is
         when EW_Int   => return WNE_To_Int;
         when EW_Real  => return WNE_To_Real;
         when EW_Float => return WNE_To_Float;
         when others =>
            raise Program_Error;
      end case;
   end Convert_To;

   -----------------------
   -- EW_Base_Type_Name --
   -----------------------

   function EW_Base_Type_Name (Kind : EW_Basic_Type) return String is
   begin
      case Kind is
<<<<<<< HEAD
         when EW_Unit    => return "unit";
         when EW_Prop    => return "prop";
         when EW_Float32 => return "single";
         when EW_Float64 => return "double";
         when EW_Real    => return "real";
         when EW_Int     => return "int";
         when EW_Bool    => return "bool";
=======
         when EW_Unit =>
            return "unit";
         when EW_Prop =>
            return "prop";
         when EW_Real =>
            return "real";
         when EW_Int =>
            return "int";
         when EW_Bool =>
            return "bool";
         when EW_Private =>
            return "__private";
>>>>>>> 8902cc4f
      end case;
   end EW_Base_Type_Name;

   ----------------------
   -- Float_Round_Name --
   ----------------------

   function Float_Round_Name (Ty : Entity_Id) return W_Identifier_Id is
   begin
      return Prefix (Ada_Node => Ty,
                     S        => Full_Name (Ty),
                     W        => WNE_Float_Round);
   end Float_Round_Name;

   -------------
   -- New_Abs --
   -------------

   function New_Abs (Kind : EW_Numeric) return W_Identifier_Id is
   begin
      case Kind is
         when EW_Float =>
            return Prefix (To_String (Kind), WNE_Float_Abs);
         when EW_Real =>
            return To_Ident (WNE_Real_Abs);
         when EW_Int =>
            return To_Ident (WNE_Integer_Abs);
      end case;
   end New_Abs;

   ------------------
   -- New_Bool_Cmp --
   ------------------

   function New_Bool_Cmp
     (Rel       : EW_Relation;
      Arg_Types : W_Type_Id) return W_Identifier_Id
   is
      Kind : constant EW_Type := Get_Base_Type (Arg_Types);
      A    : constant Node_Id :=
        (if Kind = EW_Abstract then Get_Ada_Node (+Arg_Types)
         else Empty);
      R : constant Why_Name_Enum :=
        (case Rel is
         when EW_Eq   => WNE_Bool_Eq,
         when EW_Ne   => WNE_Bool_Ne,
         when EW_Le   => WNE_Bool_Le,
         when EW_Lt   => WNE_Bool_Lt,
         when EW_Gt   => WNE_Bool_Gt,
         when EW_Ge   => WNE_Bool_Ge,
         when EW_None => WNE_Bool_Eq
        );
      S : constant String :=
        (case Kind is
           when EW_Int     => "Integer",
           when EW_Float32 => "IEEE_Float32_Theory",
           when EW_Float64 => "IEEE_Float64_Theory",
           when EW_Real    => "Floating",
           when EW_Bool    => "Boolean",
           when EW_Unit .. EW_Prop | EW_Private => "Main",
           when EW_Abstract => Full_Name (Get_Ada_Node (+Arg_Types)));
   begin
      return Prefix (Ada_Node => A,
                     S        => S,
                     W        => R);
   end New_Bool_Cmp;

   ------------------
   -- New_Division --
   ------------------

   function New_Division (Kind : EW_Numeric) return W_Identifier_Id is
   begin
      case Kind is
         when EW_Float =>
            return To_Ident (WNE_Float_Div);
         when EW_Real =>
            return To_Ident (WNE_Real_Div);
         when EW_Int =>
            return To_Ident (WNE_Integer_Div);
      end case;
   end New_Division;

   -------------
   -- New_Exp --
   -------------

   function New_Exp (Kind : EW_Numeric) return W_Identifier_Id is
   begin
      case Kind is
         when EW_Float =>
            return To_Ident (WNE_Float_Exp);
         when EW_Real =>
            return To_Ident (WNE_Real_Exp);
         when EW_Int =>
            return To_Ident (WNE_Integer_Exp);
      end case;
   end New_Exp;

   --------------------
   -- New_Identifier --
   --------------------

   function New_Identifier (Ada_Node : Node_Id := Empty; Name : String)
                            return W_Identifier_Id is
   begin
      return New_Identifier (Ada_Node, EW_Term, Name);
   end New_Identifier;

   function New_Identifier (Ada_Node : Node_Id := Empty;
                            Name    : String;
                            Context : String)
                            return W_Identifier_Id is
   begin
      return New_Identifier (Ada_Node, EW_Term, Name, Context);
   end New_Identifier;

   function New_Identifier
     (Ada_Node : Node_Id := Empty;
      Domain   : EW_Domain;
      Name     : String)
     return W_Identifier_Id is
   begin
      return New_Identifier (Ada_Node => Ada_Node,
                             Domain => Domain,
                             Symbol => NID (Name));
   end New_Identifier;

   function New_Identifier
     (Ada_Node : Node_Id := Empty;
      Domain   : EW_Domain;
      Name     : String;
      Context  : String)
     return W_Identifier_Id is
   begin
      return New_Identifier (Ada_Node => Ada_Node,
                             Domain   => Domain,
                             Symbol   => NID (Name),
                             Context  => NID (Capitalize_First (Context)));
   end New_Identifier;

   function New_Identifier
     (Ada_Node : Node_Id := Empty;
      Domain   : EW_Domain;
      Name     : String;
      Context  : Name_Id)
     return W_Identifier_Id is
   begin
      return New_Identifier (Ada_Node => Ada_Node,
                             Domain   => Domain,
                             Symbol   => NID (Name),
                             Context  => Context);
   end New_Identifier;

   function New_Identifier
     (Ada_Node : Node_Id := Empty;
      Domain   : EW_Domain;
      Symbol   : Name_Id)
     return W_Identifier_Id is
   begin
      return New_Identifier (Ada_Node => Ada_Node,
                             Domain   => Domain,
                             Symbol   => Symbol,
                             Context  => No_Name);
   end New_Identifier;

   ---------
   -- NID --
   ---------

   function NID (Name : String) return Name_Id is
   begin
      Name_Len := 0;
      Add_Str_To_Name_Buffer (Name);
      return Name_Find;
   end NID;

   -------------------------
   -- New_Temp_Identifier --
   -------------------------

   New_Temp_Identifier_Counter : Natural := 0;

   function New_Temp_Identifier return String is
      Counter_Img : constant String :=
                      Natural'Image (New_Temp_Identifier_Counter);
   begin
      New_Temp_Identifier_Counter := New_Temp_Identifier_Counter + 1;
      return
        "temp___" & To_String (New_Temp_Identifier_Suffix) & "_"
        & Counter_Img (Counter_Img'First + 1 .. Counter_Img'Last);
   end New_Temp_Identifier;

   function New_Temp_Identifier return W_Identifier_Id is
   begin
      return New_Identifier (Name => New_Temp_Identifier);
   end New_Temp_Identifier;

   --------------------------
   -- New_Temp_Identifiers --
   --------------------------

   function New_Temp_Identifiers (Num : Positive) return W_Identifier_Array is
      Result : constant W_Identifier_Array (1 .. Num) :=
                 (others => +New_Temp_Identifier);
   begin
      return Result;
   end New_Temp_Identifiers;

   --------------
   -- To_Exprs --
   --------------

   function To_Exprs (Ids : W_Identifier_Array) return W_Expr_Array is
      Result : W_Expr_Array (Ids'Range);
   begin
      for J in Result'Range loop
         Result (J) := +Ids (J);
      end loop;

      return Result;
   end To_Exprs;

   ---------------
   -- To_String --
   ---------------

   function To_String (W : Why_Name_Enum) return String
   is
   begin
      case W is
         when WNE_Range_Pred   => return "in_range";
         when WNE_To_Int       => return "to_int";
         when WNE_Of_Int       => return "of_int";
         when WNE_To_Real      => return "to_real";
         when WNE_Of_Real      => return "of_real";
         when WNE_To_Array     => return "to_array";
         when WNE_Of_Array     => return "of_array";
         when WNE_To_Base      => return "to_base";
         when WNE_Of_Base      => return "of_base";
         when WNE_Type         => return "t";
         when WNE_Ignore       => return "___ignore";
         when WNE_Result       => return "result";
         when WNE_Result_Exc   => return "Return__exc";
         when WNE_Range_Check_Fun => return "range_check_";
         when WNE_Eq           => return "eq";
         when WNE_Range_Axiom  => return "range_axiom";
         when WNE_Unicity      => return "unicity_axiom";
         when WNE_Coerce       => return "coerce_axiom";
         when WNE_Bool_And     => return "andb";
         when WNE_Bool_Or      => return "orb";
         when WNE_Bool_Xor     => return "xorb";
         when WNE_Bool_Not     => return "notb";
         when WNE_Bitwise_And  => return "Integer.bitwise_and";
         when WNE_Bitwise_Or   => return "Integer.bitwise_or";
         when WNE_Bitwise_Xor  => return "Integer.bitwise_xor";
         when WNE_Integer_Div  => return "Integer.div";
         when WNE_Integer_Exp  => return "Integer.power";
         when WNE_Integer_Rem  => return "Integer.rem";
         when WNE_Integer_Mod  => return "Integer.mod";
         when WNE_Integer_Math_Mod => return "Integer.math_mod";
         when WNE_Integer_Max  => return "Integer.int_max";
         when WNE_Integer_Min  => return "Integer.int_min";
         when WNE_Real_Div     => return "Floating.div_real";
         when WNE_Integer_Abs  => return "Integer.abs";
         when WNE_Real_Abs     => return "Floating.AbsReal.abs";
         when WNE_Real_Ceil    => return "Floating.ceil";
         when WNE_Real_Exp     => return "Floating.power";
         when WNE_Real_Floor   => return "Floating.floor";
         when WNE_Real_Of_Int  => return "Floating.real_of_int";
         when WNE_Real_Round   => return "Floating.round";
         when WNE_Real_Truncate => return "Floating.truncate";
         when WNE_Real_Max  => return "Floating.real_max";
         when WNE_Real_Min  => return "Floating.real_min";
         when WNE_Float_Round   => return "round_real";
         when WNE_Float_Round_Tmp => return "round_real_tmp";
         when WNE_Float_Round_Single => return "Floating.round_single";
         when WNE_Float_Round_Double => return "Floating.round_double";
         when WNE_Array_1      => return "Array__1";
         when WNE_Array_2      => return "Array__2";
         when WNE_Array_3      => return "Array__3";
         when WNE_Array_4      => return "Array__4";
         when WNE_First_Static => return "first_static";
         when WNE_Last_Static  => return "last_static";
         when WNE_Array_Access => return "get";
         when WNE_Array_Elts   => return "elts";
         when WNE_Array_First_Field => return "first";
         when WNE_Array_Last_Field => return "last";
         when WNE_Array_Offset => return "offset";
         when WNE_Array_Update => return "set";
         when WNE_Bool_Eq      => return "bool_eq";
         when WNE_Bool_Ne      => return "bool_ne";
         when WNE_Bool_Lt      => return "bool_lt";
         when WNE_Bool_Le      => return "bool_le";
         when WNE_Bool_Gt      => return "bool_gt";
         when WNE_Bool_Ge      => return "bool_ge";
         when WNE_Def          => return "def";
         when WNE_Pre_Check    => return "pre_check";
         when WNE_Def_Axiom    => return "def_axiom";
         when WNE_Dummy        => return "dummy";
         when WNE_Func         => return "func";
         when WNE_Sandbox      => return "sandbox";
         when WNE_Range_Field  => return "rt";
         when WNE_Range_Type   => return "range_type";
         when WNE_String       => return "__string";
         when WNE_Char_Type    => return "__character";
         when WNE_Private      => return "__private";
         when WNE_Keep_On_Simp => return "keep_on_simp";
         when WNE_Pretty_Ada   => return "GP_Pretty_Ada";
         when WNE_Expr_Fun_Axiom   => return "__expr_fun_axiom";
         when WNE_Expr_Fun_Closure => return "__expr_fun_closure";
         when WNE_Constant_Axiom => return "__constant_axiom";
         when WNE_Constant_Closure => return "__constant_closure";
         when WNE_Check_Not_First => return "check_not_first";
         when WNE_Check_Not_Last => return "check_not_last";
         when WNE_Attr_First => return "first";
         when WNE_Attr_Last => return "last";
         when WNE_Attr_Length => return "length";
         when WNE_Attr_Image   =>
            return "attr__" & Attribute_Id'Image (Attribute_Image);
         when WNE_Attr_Modulus =>
            return "attr__" & Attribute_Id'Image (Attribute_Modulus);
         when WNE_Attr_Value   =>
            return "attr__" & Attribute_Id'Image (Attribute_Value);
         when WNE_Attr_Value_Pre_Check =>
            return "attr__" & Attribute_Id'Image (Attribute_Value)
              & "__pre_check";

         when WNE_Change_Precision_32 =>
            return "to_single_rne";
         when WNE_Change_Precision_64 =>
            return "to_double_rne";

         when WNE_Of_Float         => return "of_float";
         when WNE_To_Float         => return "to_float";
         when WNE_Float_Abs        => return "fp_abs";
         when WNE_Float_Div        => return "div_float";
         when WNE_Float_Exp        => return "TBD_exp_TBD";
         when WNE_Float_Min        => return "fp_min";
         when WNE_Float_Max        => return "fp_max";
         when WNE_Float_Floor      => return "floor";
         when WNE_Float_Ceiling    => return "ceiling";
         when WNE_Float_Ada_Round  => return "roundToIntegral_RNA";
         when WNE_Float_Truncation => return "roundToIntegral_RTZ";

      end case;
   end To_String;

   function To_String (T : EW_Float) return String
   is
   begin
      case T is
         when EW_Float32 => return "Single_RNE";
         when EW_Float64 => return "Double_RNE";
      end case;
   end To_String;

   --------------
   -- To_Ident --
   --------------

   function To_Ident (W        : Why_Name_Enum;
                      Ada_Node : Node_Id := Empty) return W_Identifier_Id
   is
   begin
      if No (Ada_Node) then
         if Pre_Computed_Idents (W) /= Why_Empty then
            return Pre_Computed_Idents (W);
         else
            declare
               Id : constant W_Identifier_Id :=
                 New_Identifier (Name => To_String (W));
            begin
               Pre_Computed_Idents (W) := Id;
               return Id;
            end;
         end if;
      else
         return New_Identifier (Ada_Node => Ada_Node, Name => To_String (W));
      end if;
   end To_Ident;

   -----------------
   -- To_Fp_Ident --
   -----------------

   function To_Fp_Ident (T    : EW_Float;
                         Kind : Node_Kind)
                         return W_Identifier_Id
   is
      S : constant String :=
        (case Kind is
           when N_Op_Minus    => "fp_neg",
           when N_Op_Add      => "fp_add",
           when N_Op_Multiply => "fp_mul",
           when N_Op_Subtract => "fp_sub",
           when N_Op_Gt       => "fp_gt",
           when N_Op_Lt       => "fp_lt",
           when N_Op_Eq       => "fp_eq",
           when N_Op_Ge       => "fp_geq",
           when N_Op_Le       => "fp_leq",
           when N_Op_Ne       => "fp_neq",
           when others => "");
   begin
      if S = "" then
         raise Not_Implemented;
      else
         return Prefix (To_String (T), S);
      end if;
   end To_Fp_Ident;

   function To_Fp_Ident (T    : EW_Float;
                         Kind : EW_Relation)
                         return W_Identifier_Id
   is
      S : constant String :=
        (case Kind is
           when EW_None => "",
           when EW_Gt => "fp_gt",
           when EW_Lt => "fp_lt",
           when EW_Eq => "fp_eq",
           when EW_Ge => "fp_geq",
           when EW_Le => "fp_leq",
           when EW_Ne => "fp_neq");
   begin
      if S = "" then
         raise Not_Implemented;
      else
         return Prefix (To_String (T), S);
      end if;
   end To_Fp_Ident;

   ------------
   -- Prefix --
   ------------

   function Prefix (S        : String;
                    W        : Why_Name_Enum;
                    Ada_Node : Node_Id := Empty) return W_Identifier_Id
   is
   begin
      return New_Identifier
        (Context => S,
         Name    => To_String (W),
         Ada_Node => Ada_Node);
   end Prefix;

   function Prefix (P        : String;
                    N        : String;
                    Ada_Node : Node_Id := Empty) return W_Identifier_Id
   is
   begin
      return New_Identifier
        (Context => P,
         Name     => N,
         Ada_Node => Ada_Node);
   end Prefix;

   function Prefix (S        : Why_Name_Enum;
                    W        : Why_Name_Enum;
                    Ada_Node : Node_Id := Empty) return W_Identifier_Id
   is
   begin
      return New_Identifier
        (Context => To_String (S),
         Name    => To_String (W),
         Ada_Node => Ada_Node);
   end Prefix;

   ----------------------
   -- Range_Check_Name --
   ----------------------

   function Range_Check_Name
     (Ty : Entity_Id;
      R  : Range_Check_Kind) return W_Identifier_Id
   is
      Name : constant Why_Name_Enum :=
        (case R is
            when RCK_Not_First => WNE_Check_Not_First,
            when RCK_Not_Last  => WNE_Check_Not_Last,
            when others        => WNE_Range_Check_Fun);
   begin
      if Ty = Standard_Boolean then
         return Prefix (Ada_Node => Standard_Boolean,
                        S        => "Boolean",
                        W        => Name);
      else
         return Prefix (Ada_Node => Ty,
                        S        => Full_Name (Ty),
                        W        => Name);
      end if;
   end Range_Check_Name;

   ---------------------
   -- Range_Pred_Name --
   ---------------------

   function Range_Pred_Name (Ty : Entity_Id) return W_Identifier_Id
   is
   begin
      if Ty = Standard_Boolean then
         return Prefix (Ada_Node => Standard_Boolean,
                        S        => "Boolean",
                        W        => WNE_Range_Pred);
      else
         return Prefix (Ada_Node => Ty,
                        S        => Full_Name (Ty),
                        W        => WNE_Range_Pred);
      end if;
   end Range_Pred_Name;

   ----------------------
   -- To_Program_Space --
   ----------------------

   function To_Program_Space (Name : W_Identifier_Id) return W_Identifier_Id is
      Suffix : constant String := "_";
      N_Id   : constant Name_Id := Get_Symbol (Name);
      Img    : constant String := Get_Name_String (N_Id);
      Context : constant Name_Id := Get_Context (Name);
   begin
      return New_Identifier
        (Get_Ada_Node (+Name), EW_Prog, Img & Suffix, Context);
   end To_Program_Space;

   ----------------------
   -- Uint_To_Positive --
   ----------------------

   function Uint_To_Positive (U : Uint) return Positive
   is
   begin
      if U = Uint_1 then
         return 1;
      elsif U = Uint_2 then
         return 2;
      elsif U = Uint_3 then
         return 3;
      elsif U = Uint_4 then
         return 4;
      else
         raise Program_Error;
      end if;
   end Uint_To_Positive;

   --------------------------
   -- Why_Scalar_Type_Name --
   --------------------------

   function Why_Scalar_Type_Name (Kind : EW_Scalar) return String is
   begin
      case Kind is
         when EW_Bool    => return "bool";
         when EW_Int     => return "int";
         when EW_Float32 => return "single";
         when EW_Float64 => return "double";
         when EW_Real    => return "real";
      end case;
   end Why_Scalar_Type_Name;

end Why.Gen.Names;<|MERGE_RESOLUTION|>--- conflicted
+++ resolved
@@ -287,7 +287,6 @@
    function EW_Base_Type_Name (Kind : EW_Basic_Type) return String is
    begin
       case Kind is
-<<<<<<< HEAD
          when EW_Unit    => return "unit";
          when EW_Prop    => return "prop";
          when EW_Float32 => return "single";
@@ -295,20 +294,7 @@
          when EW_Real    => return "real";
          when EW_Int     => return "int";
          when EW_Bool    => return "bool";
-=======
-         when EW_Unit =>
-            return "unit";
-         when EW_Prop =>
-            return "prop";
-         when EW_Real =>
-            return "real";
-         when EW_Int =>
-            return "int";
-         when EW_Bool =>
-            return "bool";
-         when EW_Private =>
-            return "__private";
->>>>>>> 8902cc4f
+         when EW_Private => return "__private";
       end case;
    end EW_Base_Type_Name;
 
