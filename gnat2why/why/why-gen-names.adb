------------------------------------------------------------------------------
--                                                                          --
--                            GNAT2WHY COMPONENTS                           --
--                                                                          --
--                        W H Y - G E N - N A M E S                         --
--                                                                          --
--                                 B o d y                                  --
--                                                                          --
--                       Copyright (C) 2010-2016, AdaCore                   --
--                                                                          --
-- gnat2why is  free  software;  you can redistribute  it and/or  modify it --
-- under terms of the  GNU General Public License as published  by the Free --
-- Software  Foundation;  either version 3,  or (at your option)  any later --
-- version.  gnat2why is distributed  in the hope that  it will be  useful, --
-- but WITHOUT ANY WARRANTY; without even the implied warranty of  MERCHAN- --
-- TABILITY or FITNESS FOR A PARTICULAR PURPOSE. See the GNU General Public --
-- License for  more details.  You should have  received  a copy of the GNU --
-- General  Public License  distributed with  gnat2why;  see file COPYING3. --
-- If not,  go to  http://www.gnu.org/licenses  for a complete  copy of the --
-- license.                                                                 --
--                                                                          --
-- gnat2why is maintained by AdaCore (http://www.adacore.com)               --
--                                                                          --
------------------------------------------------------------------------------

with Ada.Strings.Fixed;   use Ada.Strings.Fixed;
with Atree;               use Atree;
with GNATCOLL.Utils;      use GNATCOLL.Utils;
with SPARK_Definition;    use SPARK_Definition;
with SPARK_Util;          use SPARK_Util;
with Why.Atree.Accessors; use Why.Atree.Accessors;
with Why.Atree.Builders;  use Why.Atree.Builders;
with Why.Atree.Modules;   use Why.Atree.Modules;
with Why.Conversions;     use Why.Conversions;
with Why.Inter;           use Why.Inter;
with Why.Types;           use Why.Types;

package body Why.Gen.Names is

   function Get_Modular_Converter
     (From, To : W_Type_Id) return W_Identifier_Id;
   --  @param From the BV type to convert from
   --  @param To the BV type to convert to
   --  @return the conversion function from BV From to BV To

   Pre_Computed_Idents : array (Why_Name_Enum) of W_Identifier_Id :=
     (others => Why_Empty);
   --  This array is used to precompute all fixed idents

   function Append_Num (S        : String;
                        Count    : Positive;
                        Module   : W_Module_Id := Why.Types.Why_Empty;
                        Typ      : W_Type_Id := Why.Types.Why_Empty;
                        Ada_Node : Node_Id := Empty)
                        return W_Identifier_Id;

   function Append_Num (S : String; Count : Positive) return String;

   function Convert_From (Kind : W_Type_Id) return Why_Name_Enum;

   ----------------------
   -- Append_Num --
   ----------------------

   function Append_Num (S : String; Count : Positive) return String is
   begin
      return (if Count = 1 then S else S & "_" & Image (Count, 1));
   end Append_Num;

   function Append_Num (S        : String;
                        Count    : Positive;
                        Module   : W_Module_Id := Why_Empty;
                        Typ      : W_Type_Id := Why.Types.Why_Empty;
                        Ada_Node : Node_Id := Empty)
                        return W_Identifier_Id is
   begin
      return New_Identifier
        (Domain => EW_Term,
         Name     => Append_Num (S, Count),
         Module  =>  Module,
         Ada_Node => Ada_Node,
         Typ      => Typ);
   end Append_Num;

   -----------------
   -- Attr_Append --
   -----------------

   function Attr_Append (Base     : String;
                         A        : Attribute_Id;
                         Count    : Positive;
                         Typ      : W_Type_Id;
                         Module   : W_Module_Id := Why.Types.Why_Empty;
                         Ada_Node : Node_Id := Empty) return W_Identifier_Id is
   begin
      return
        Append_Num (S        => Base & "__" & To_String (Attr_To_Why_Name (A)),
                    Count    => Count,
                    Typ      => Typ,
                    Module   => Module,
                    Ada_Node => Ada_Node);
   end Attr_Append;

   function Attr_Append (Base  : W_Identifier_Id;
                         A     : Attribute_Id;
                         Count : Positive;
                         Typ   : W_Type_Id) return W_Identifier_Id
   is
      Name : constant W_Name_Id := Get_Name (Base);
   begin
      return
        Attr_Append
          (Get_Name_String (Get_Symbol (Name)),
           A,
           Count,
           Typ,
           Get_Module (Name),
           Get_Ada_Node (+Base));
   end Attr_Append;

   ----------------------
   -- Attr_To_Why_Name --
   ----------------------

   function Attr_To_Why_Name (A : Attribute_Id) return Why_Name_Enum is
     (case A is
         when Attribute_Constrained => WNE_Attr_Constrained,
         when Attribute_First       => WNE_Attr_First,
         when Attribute_Last        => WNE_Attr_Last,
         when Attribute_Tag         => WNE_Attr_Tag,
         when others                => raise Program_Error);

   --------------------
   -- Content_Append --
   --------------------

   function Content_Append (Base : W_Name_Id;
                            Typ  : W_Type_Id) return W_Identifier_Id
   is
   begin
      return
        Append_Num
          (S        => Get_Name_String (Get_Symbol (Base))
           & To_String (WNE_Content),
           Count    => 1,
           Typ      => Typ,
           Module   => Get_Module (Base),
           Ada_Node => Get_Ada_Node (+Base));
   end Content_Append;

   ---------------------
   -- Conversion_Name --
   ---------------------

   function Conversion_Name
      (From : W_Type_Id;
       To   : W_Type_Id) return W_Identifier_Id
   is
      From_Kind : constant EW_Type := Get_Type_Kind (From);
      To_Kind   : constant EW_Type := Get_Type_Kind (To);
   begin
      case From_Kind is
         when EW_Builtin =>
            case To_Kind is
               when EW_Builtin =>

                  --  Only certain conversions are OK

                  if From = EW_Int_Type and then Why_Type_Is_Float (To) then
                     return MF_Floats (To).Of_Int;

                  --  Conversions from real to int in Ada round to the nearest
                  --  integer, and away from zero in case of tie, exactly like
                  --  'Rounding attribute.

                  elsif Why_Type_Is_Float (From) then
                     return (if To = EW_Int_Type then
                                MF_Floats (From).To_Int
                             elsif To = EW_BitVector_8_Type then
                                MF_Floats (From).To_BV8
                             elsif To = EW_BitVector_16_Type then
                                MF_Floats (From).To_BV16
                             elsif To = EW_BitVector_32_Type then
                                MF_Floats (From).To_BV32
                             elsif To = EW_BitVector_64_Type then
                                MF_Floats (From).To_BV64
                             elsif To = EW_Float_64_Type then
                                M_Floating_Conv.To_Float64
                             elsif To = EW_Float_32_Type then
                                M_Floating_Conv.To_Float32
                             else
                                raise Program_Error);
                  elsif From = EW_Bool_Type and then To = EW_Int_Type then
                     return M_Boolean.To_Int;
                  elsif From = EW_Int_Type and then To = EW_Bool_Type then
                     return M_Boolean.Of_Int;
                  elsif Why_Type_Is_BitVector (From)
                    and then To = EW_Int_Type
                  then
                     return MF_BVs (From).To_Int;
<<<<<<< HEAD
                  elsif Why_Type_Is_BitVector (From) and then
                    Why_Type_Is_Float (To)
                  then
                     return (if From = EW_BitVector_8_Type then
                                MF_Floats (To).Of_BV8
                             elsif From = EW_BitVector_16_Type then
                                MF_Floats (To).Of_BV16
                             elsif From = EW_BitVector_32_Type then
                                MF_Floats (To).Of_BV32
                             elsif From = EW_BitVector_64_Type then
                                MF_Floats (To).Of_BV64
                             else raise Program_Error);
                  elsif From = EW_Int_Type and then
                    Why_Type_Is_BitVector (To)
=======
                  elsif From = EW_Int_Type
                    and then Why_Type_Is_BitVector (To)
>>>>>>> 4a95bc04
                  then
                     return MF_BVs (To).Of_Int;
                  elsif Why_Type_Is_BitVector (From) and then
                    Why_Type_Is_BitVector (To)
                  then
                     return Get_Modular_Converter (From, To);
                  --  Either the two objects are of the same type
                  --  (in which case the conversion is useless) or
                  --  they are of incompatible types
                  --  In both cases, it is an error.

                  else
                     raise Program_Error;
                  end if;

               when EW_Abstract | EW_Split =>
                  declare
                     A : constant Node_Id := Get_Ada_Node (+To);
                  begin
                     if Base_Why_Type (To) = From and then
                       (From = EW_Int_Type or else
                        Why_Type_Is_BitVector (From) or else
                        Why_Type_Is_Float (From))
                     then
                        --  if we're converting from the representation type
                        --  of a scalar kind
                        return E_Symb (A, WNE_Of_Rep);
                     else
                        return E_Symb (A, Convert_From (From));
                     end if;
                  end;
            end case;

         when EW_Abstract | EW_Split =>
            case To_Kind is
               when EW_Builtin =>
                  declare
                     A : constant Node_Id := Get_Ada_Node (+From);
                  begin
                     if Base_Why_Type (From) = To and then
                       (To = EW_Int_Type or else
                        Why_Type_Is_BitVector (To) or else
                        Why_Type_Is_Float (To))
                     then
                        --  if we're converting to the representation type
                        --  of a discrete/float kind
                        return E_Symb (A, WNE_To_Rep);
                     else
                        if To = EW_Int_Type then
                           return E_Symb (A, WNE_To_Int);
                        elsif To = EW_Fixed_Type then
                           return E_Symb (A, WNE_To_Fixed);
                        elsif To = EW_Float_32_Type then
                           return E_Symb (A, WNE_To_Float32);
                        elsif To = EW_Float_64_Type then
                           return E_Symb (A, WNE_To_Float64);
                        elsif Why_Type_Is_BitVector (To) then
                           return E_Symb (A, WNE_To_BitVector);
                        else
                           raise Program_Error;
                        end if;
                     end if;
                  end;

               --  Case of a conversion between two record or private types

               when EW_Abstract | EW_Split =>
                  declare
                     From_Node : constant Node_Id := Get_Ada_Node (+From);
                     To_Node   : constant Node_Id := Get_Ada_Node (+To);
                     From_Base : constant Node_Id :=
                       (if Full_View_Not_In_SPARK (From_Node)
                        then Get_First_Ancestor_In_SPARK (From_Node)
                        else Root_Record_Type (From_Node));
                  begin
                     if From_Base = From_Node then
                        return E_Symb (To_Node, WNE_Of_Base);
                     else
                        return E_Symb (From_Node, WNE_To_Base);
                     end if;
                  end;
            end case;
      end case;
   end Conversion_Name;

   ------------------
   -- Convert_From --
   ------------------

   function Convert_From (Kind : W_Type_Id) return Why_Name_Enum is
   begin
      if Kind = EW_Int_Type then
         return WNE_Of_Int;
      elsif Kind = EW_Fixed_Type then
         return WNE_Of_Fixed;
      elsif Kind = EW_Float_32_Type then
         return WNE_Of_Float32;
      elsif Kind = EW_Float_64_Type then
         return WNE_Of_Float64;
      elsif Why_Type_Is_BitVector (Kind) then
         return WNE_Of_BitVector;
      elsif Kind = EW_Real_Type then
         return WNE_Of_Real;
      else
         raise Why.Not_Implemented;
      end if;
   end Convert_From;

   ------------------
   -- Discr_Append --
   ------------------

   function Discr_Append (Base  : W_Identifier_Id;
                          Typ   : W_Type_Id) return W_Identifier_Id
   is
      Name : constant W_Name_Id := Get_Name (Base);
   begin
      return
        Append_Num
          (S        => Get_Name_String (Get_Symbol (Name))
           & To_String (WNE_Rec_Split_Discrs),
           Count    => 1,
           Typ      => Typ,
           Module   => Get_Module (Name),
           Ada_Node => Get_Ada_Node (+Name));
   end Discr_Append;

   -----------------------
   -- Dynamic_Prop_Name --
   -----------------------

   function Dynamic_Prop_Name (Ty : Entity_Id) return W_Identifier_Id
   is
   begin
      if Is_Standard_Boolean_Type (Ty) then
         return M_Boolean.Dynamic_Prop;
      else
         return E_Symb (Ty, WNE_Dynamic_Property);
      end if;
   end Dynamic_Prop_Name;

   ------------------
   -- Field_Append --
   ------------------

   function Field_Append (Base  : W_Identifier_Id;
                          Typ   : W_Type_Id) return W_Identifier_Id
   is
      Name : constant W_Name_Id := Get_Name (Base);
   begin
      return
        Append_Num
          (S        => Get_Name_String (Get_Symbol (Name))
           & To_String (WNE_Rec_Split_Fields),
           Count    => 1,
           Typ      => Typ,
           Module   => Get_Module (Name),
           Ada_Node => Get_Ada_Node (+Name));
   end Field_Append;

   ---------------------------
   -- Get_Modular_Converter --
   ---------------------------

   function Get_Modular_Converter
     (From, To : W_Type_Id) return W_Identifier_Id is
   begin
      if From = EW_BitVector_8_Type then

         if To = EW_BitVector_16_Type then
            return M_BV_Conv_8_16.To_Big;
         elsif To = EW_BitVector_32_Type then
            return M_BV_Conv_8_32.To_Big;
         elsif To = EW_BitVector_64_Type then
            return M_BV_Conv_8_64.To_Big;
         else
            raise Program_Error;
         end if;

      elsif From = EW_BitVector_16_Type then

         if To = EW_BitVector_8_Type then
            return M_BV_Conv_8_16.To_Small;
         elsif To = EW_BitVector_32_Type then
            return M_BV_Conv_16_32.To_Big;
         elsif To = EW_BitVector_64_Type then
            return M_BV_Conv_16_64.To_Big;
         else
            raise Program_Error;
         end if;

      elsif From = EW_BitVector_32_Type then

         if To = EW_BitVector_8_Type then
            return M_BV_Conv_8_32.To_Small;
         elsif To = EW_BitVector_16_Type then
            return M_BV_Conv_16_32.To_Small;
         elsif To = EW_BitVector_64_Type then
            return M_BV_Conv_32_64.To_Big;
         else
            raise Program_Error;
         end if;

      elsif From = EW_BitVector_64_Type then

         if To = EW_BitVector_8_Type then
            return M_BV_Conv_8_64.To_Small;
         elsif To = EW_BitVector_16_Type then
            return M_BV_Conv_16_64.To_Small;
         elsif To = EW_BitVector_32_Type then
            return M_BV_Conv_32_64.To_Small;
         else
            raise Program_Error;
         end if;

      else
         raise Program_Error;
      end if;
   end Get_Modular_Converter;

   ---------------------------------------
   -- Get_Modular_Converter_Range_Check --
   ---------------------------------------

   function Get_Modular_Converter_Range_Check
     (From, To : W_Type_Id) return W_Identifier_Id is
   begin
      if From = EW_BitVector_16_Type then
         return M_BV_Conv_8_16.Range_Check;
      elsif From = EW_BitVector_32_Type then
         if To = EW_BitVector_8_Type then
            return M_BV_Conv_8_32.Range_Check;
         else
            return M_BV_Conv_16_32.Range_Check;
         end if;
      else
         if To = EW_BitVector_8_Type then
            return M_BV_Conv_8_64.Range_Check;
         elsif To = EW_BitVector_16_Type then
            return M_BV_Conv_16_64.Range_Check;
         else
            return M_BV_Conv_32_64.Range_Check;
         end if;
      end if;
   end Get_Modular_Converter_Range_Check;

   ------------------
   -- Havoc_Append --
   ------------------

   function Havoc_Append (Base : W_Name_Id) return W_Identifier_Id
   is
   begin
      return
        Append_Num
          (S        => Get_Name_String (Get_Symbol (Base))
           & To_String (WNE_Havoc),
           Count    => 1,
           Typ      => Why_Empty,
           Module   => Get_Module (Base),
           Ada_Node => Get_Ada_Node (+Base));
   end Havoc_Append;

   -------------
   -- New_Abs --
   -------------

   function New_Abs (Kind : W_Type_Id) return W_Identifier_Id is
   begin
      if Why_Type_Is_Float (Kind) then
         return MF_Floats (Kind).Abs_Float;
      elsif Kind = EW_Int_Type or else Kind = EW_Fixed_Type then
         return M_Int_Abs.Abs_Id;
      elsif Why_Type_Is_BitVector (Kind) then
         return MF_BVs (Kind).BV_Abs;
      else
         raise Not_Implemented;
      end if;
   end New_Abs;

   ------------------
   -- New_Division --
   ------------------

   function New_Division (Kind : W_Type_Id) return W_Identifier_Id is
   begin
      if Why_Type_Is_Float (Kind) then
         return MF_Floats (Kind).Div;
      elsif Kind = EW_Int_Type then
         return M_Int_Div.Div;
      elsif Why_Type_Is_BitVector (Kind) then
         return MF_BVs (Kind).Udiv;
      elsif Kind = EW_Fixed_Type then
         raise Program_Error;
      else
         raise Not_Implemented;
      end if;
   end New_Division;

   -------------
   -- New_Exp --
   -------------

   function New_Exp (Kind : W_Type_Id) return W_Identifier_Id is
   begin
      if Why_Type_Is_Float (Kind) then
         return MF_Floats (Kind).Power;
      elsif Kind = EW_Int_Type then
         return M_Int_Power.Power;
      elsif Why_Type_Is_BitVector (Kind) then
         return MF_BVs (Kind).Power;
      elsif Kind = EW_Fixed_Type then
         raise Program_Error;
      else
         raise Program_Error;
      end if;
   end New_Exp;

   --------------------
   -- New_Identifier --
   --------------------

   function New_Identifier (Ada_Node : Node_Id := Empty;
                            Name     : String;
                            Typ      : W_Type_Id := Why_Empty)
                            return W_Identifier_Id is
   begin
      return New_Identifier (Ada_Node, EW_Term, Name, Typ);
   end New_Identifier;

   function New_Identifier
     (Ada_Node  : Node_Id := Empty;
      Name      : String;
      Namespace : Name_Id := No_Name;
      Module    : W_Module_Id;
      Typ       : W_Type_Id := Why_Empty) return W_Identifier_Id is
   begin
      return New_Identifier
        (Ada_Node, EW_Term, Name, Namespace, Module, Typ);
   end New_Identifier;

   function New_Identifier
     (Ada_Node : Node_Id := Empty;
      Domain   : EW_Domain;
      Name     : String;
      Typ      : W_Type_Id := Why_Empty)
      return W_Identifier_Id is
   begin
      return
        New_Identifier
          (Ada_Node => Ada_Node,
           Domain   => Domain,
           Symbol   => NID (Name),
           Typ      => Typ);
   end New_Identifier;

   function New_Identifier
     (Ada_Node  : Node_Id := Empty;
      Domain    : EW_Domain;
      Name      : String;
      Namespace : Name_Id := No_Name;
      Module    : W_Module_Id;
      Typ       : W_Type_Id := Why_Empty)
      return W_Identifier_Id is
   begin
      return
        New_Identifier (Ada_Node  => Ada_Node,
                        Domain    => Domain,
                        Symbol    => NID (Name),
                        Namespace => Namespace,
                        Module    => Module,
                        Typ       => Typ);
   end New_Identifier;

   function New_Identifier (Name : W_Name_Id) return W_Identifier_Id is
   begin
      return New_Identifier (Ada_Node => Get_Ada_Node (+Name),
                             Domain   => EW_Term,
                             Symbol   => Get_Symbol (Name),
                             Module   => Get_Module (Name));
   end New_Identifier;

   function New_Identifier
     (Ada_Node  : Node_Id := Empty;
      Domain    : EW_Domain;
      Symbol    : Name_Id;
      Namespace : Name_Id := No_Name;
      Typ       : W_Type_Id := Why.Types.Why_Empty;
      Module    : W_Module_Id := Why.Types.Why_Empty;
      Infix     : Boolean := False)
      return W_Identifier_Id is
   begin
      return
        New_Identifier (Ada_Node => Ada_Node,
                        Domain   => Domain,
                        Name     => New_Name (Ada_Node  => Ada_Node,
                                              Symbol    => Symbol,
                                              Namespace => Namespace,
                                              Infix     => Infix,
                                              Module    => Module),
                        Typ      => Typ);
   end New_Identifier;

   ---------
   -- NID --
   ---------

   function NID (Name : String) return Name_Id is
   begin
      Name_Len := 0;
      Add_Str_To_Name_Buffer (Name);
      return Name_Find;
   end NID;

   -------------------------
   -- New_Temp_Identifier --
   -------------------------

   New_Temp_Identifier_Counter : Natural := 0;

   function New_Temp_Identifier (Base_Name : String := "") return String is
      Counter_Img : constant String :=
        Natural'Image (New_Temp_Identifier_Counter);
      Use_Base_Name : constant String :=
        (if Base_Name = "" then "" else Base_Name & "_");
   begin
      New_Temp_Identifier_Counter := New_Temp_Identifier_Counter + 1;
      return "temp___" & Use_Base_Name & Trim (Counter_Img, Ada.Strings.Left);
   end New_Temp_Identifier;

   function New_Temp_Identifier
     (Ada_Node  : Node_Id   := Empty;
      Typ       : W_Type_Id := Why_Empty;
      Base_Name : String    := "") return W_Identifier_Id is
   begin
      return New_Identifier (Ada_Node => Ada_Node,
                             Name     => New_Temp_Identifier (Base_Name),
                             Typ      => Typ);
   end New_Temp_Identifier;

   --------------------------
   -- New_Temp_Identifiers --
   --------------------------

   function New_Temp_Identifiers
     (Num : Positive;
      Typ : W_Type_Id) return W_Identifier_Array
   is
      Result : constant W_Identifier_Array (1 .. Num) :=
                 (others => +New_Temp_Identifier (Typ => Typ));
   begin
      return Result;
   end New_Temp_Identifiers;

   function New_Result_Ident (Typ : W_Type_Id) return W_Identifier_Id is
   begin
      return New_Identifier (Name => "result", Typ => Typ);
   end New_Result_Ident;

   ----------------
   -- Ref_Append --
   ----------------

   function Ref_Append (Base : W_Name_Id) return W_Name_Id is
   begin
      return
        New_Name
          (Ada_Node => Get_Ada_Node (+Base),
           Symbol   => NID (Get_Name_String (Get_Symbol (Base))
             & To_String (WNE_Ref)),
           Module   => Get_Module (Base));
   end Ref_Append;

   --------------
   -- To_Exprs --
   --------------

   function To_Exprs (Ids : W_Identifier_Array) return W_Expr_Array is
      Result : W_Expr_Array (Ids'Range);
   begin
      for J in Result'Range loop
         Result (J) := +Ids (J);
      end loop;

      return Result;
   end To_Exprs;

   ---------------
   -- To_String --
   ---------------

   function To_String (W : Why_Name_Enum) return String is
     (case W is
         when WNE_Ancestor_Prefix      => "extract_anc__",
         when WNE_Array_Component_Type => "component_type",
         when WNE_Array_Type           => "__t",
         when WNE_Attr_Constrained     => "attr__constrained",
         when WNE_Attr_First           => "first",
         when WNE_Attr_Last            => "last",
         when WNE_Attr_Tag             => "attr__tag",
         when WNE_Content              => "__content",
         when WNE_Dispatch_Module      => "Dispatch",
         when WNE_Extract_Prefix       => "extract__",
         when WNE_Havoc                => "__havoc",
         when WNE_Hide_Extension       => "hide_ext__",
         when WNE_No_Return_Module     => "No_Return",
         when WNE_Rec_Ancestor_Suffix  => "anc__",
         when WNE_Rec_Comp_Prefix      => "rec__",
         when WNE_Rec_Extension_Suffix => "ext__",
         when WNE_Rec_Main_Suffix      => "main__",
         when WNE_Refine_Module        => "Refine",
         when WNE_Ref                  => "__ref",

         --  these are used both by E_Symb function and by To_String

         when WNE_Rec_Split_Discrs     => "__split_discrs",
         when WNE_Rec_Split_Fields     => "__split_fields",

         --  please use these only in conjunction with E_Symb function

<<<<<<< HEAD
         when WNE_Array_Elts |
              WNE_Attr_Object_Size |
              WNE_Attr_Value_Size |
              WNE_Attr_Address |
              WNE_Attr_First_2 |
              WNE_Attr_First_3 |
              WNE_Attr_First_4 |
              WNE_Attr_Last_2  |
              WNE_Attr_Last_3  |
              WNE_Attr_Last_4  |
              WNE_Attr_Length |
              WNE_Attr_Length_2 |
              WNE_Attr_Length_3 |
              WNE_Attr_Length_4 |
              WNE_Attr_Image  |
              WNE_Attr_Value |
              WNE_Attr_Modulus |
              WNE_Fixed_Point_Div |
              WNE_Fixed_Point_Div_Int |
              WNE_Fixed_Point_Div_Result_Int |
              WNE_Fixed_Point_Mult |
              WNE_Fixed_Point_Mult_Int |
              WNE_Attr_Small |
              WNE_Check_Not_First |
              WNE_Check_Not_Last  |
              WNE_Range_Check_Fun |
              WNE_Range_Pred |
              WNE_Range_Pred_BV_Int |
              WNE_Range_Check_Fun_BV_Int |
              WNE_Default_Init |
              WNE_Dynamic_Invariant |
              WNE_Dynamic_Property |
              WNE_Dynamic_Property_BV_Int |
              WNE_Dynamic_Predicate |
              WNE_To_Int |
              WNE_To_Int_2 |
              WNE_To_Int_3 |
              WNE_To_Int_4 |
              WNE_Of_Int |
              WNE_Of_Fixed |
              WNE_Of_Real |
              WNE_Of_Float32 |
              WNE_Of_Float64 |
              WNE_Of_BitVector |
              WNE_To_Fixed |
              WNE_To_Float32 |
              WNE_To_Float64 |
              WNE_To_BitVector |
              WNE_To_Array |
              WNE_Of_Array |
              WNE_To_Base |
              WNE_Of_Base |
              WNE_To_Rep |
              WNE_Of_Rep |
              WNE_Index_Dynamic_Property |
              WNE_Index_Dynamic_Property_2 |
              WNE_Index_Dynamic_Property_3 |
              WNE_Index_Dynamic_Property_4 |
              WNE_Array_Base_Range_Pred |
              WNE_Array_Base_Range_Pred_2 |
              WNE_Array_Base_Range_Pred_3 |
              WNE_Array_Base_Range_Pred_4 |
              WNE_Bool_Eq |
              WNE_Dispatch_Eq |
              WNE_Rec_Extension |
              WNE_Rec_Main |
              WNE_Tag  |
              WNE_Rec_Ancestor |
              WNE_Hide_Ancestor |
              WNE_Dummy
            =>

            raise Program_Error;

      end case;
   end To_String;
=======
         when WNE_Array_Base_Range_Pred      |
              WNE_Array_Base_Range_Pred_2    |
              WNE_Array_Base_Range_Pred_3    |
              WNE_Array_Base_Range_Pred_4    |
              WNE_Array_Elts                 |
              WNE_Attr_Address               |
              WNE_Attr_First_2               |
              WNE_Attr_First_3               |
              WNE_Attr_First_4               |
              WNE_Attr_Image                 |
              WNE_Attr_Last_2                |
              WNE_Attr_Last_3                |
              WNE_Attr_Last_4                |
              WNE_Attr_Length                |
              WNE_Attr_Length_2              |
              WNE_Attr_Length_3              |
              WNE_Attr_Length_4              |
              WNE_Attr_Modulus               |
              WNE_Attr_Object_Size           |
              WNE_Attr_Small                 |
              WNE_Attr_Value                 |
              WNE_Attr_Value_Size            |
              WNE_Bool_Eq                    |
              WNE_Check_Not_First            |
              WNE_Check_Not_Last             |
              WNE_Default_Init               |
              WNE_Dispatch_Eq                |
              WNE_Dummy                      |
              WNE_Dynamic_Invariant          |
              WNE_Dynamic_Predicate          |
              WNE_Dynamic_Property           |
              WNE_Dynamic_Property_BV_Int    |
              WNE_Fixed_Point_Div            |
              WNE_Fixed_Point_Div_Int        |
              WNE_Fixed_Point_Div_Result_Int |
              WNE_Fixed_Point_Mult           |
              WNE_Fixed_Point_Mult_Int       |
              WNE_Float_Pred                 |
              WNE_Float_Round                |
              WNE_Float_Round_Tmp            |
              WNE_Float_Succ                 |
              WNE_Hide_Ancestor              |
              WNE_Index_Dynamic_Property     |
              WNE_Index_Dynamic_Property_2   |
              WNE_Index_Dynamic_Property_3   |
              WNE_Index_Dynamic_Property_4   |
              WNE_Of_Array                   |
              WNE_Of_Base                    |
              WNE_Of_BitVector               |
              WNE_Of_Fixed                   |
              WNE_Of_Int                     |
              WNE_Of_Real                    |
              WNE_Of_Rep                     |
              WNE_Range_Check_Fun            |
              WNE_Range_Check_Fun_BV_Int     |
              WNE_Range_Pred                 |
              WNE_Range_Pred_BV_Int          |
              WNE_Rec_Ancestor               |
              WNE_Rec_Extension              |
              WNE_Rec_Main                   |
              WNE_Tag                        |
              WNE_To_Array                   |
              WNE_To_Base                    |
              WNE_To_BitVector               |
              WNE_To_Fixed                   |
              WNE_To_Int                     |
              WNE_To_Int_2                   |
              WNE_To_Int_3                   |
              WNE_To_Int_4                   |
              WNE_To_Real                    |
              WNE_To_Rep                     => raise Program_Error);
>>>>>>> 4a95bc04

   --------------
   -- To_Ident --
   --------------

   function To_Ident (W        : Why_Name_Enum;
                      Ada_Node : Node_Id := Empty)
                      return W_Identifier_Id
   is
   begin
      if No (Ada_Node) then
         if Pre_Computed_Idents (W) /= Why_Empty then
            return Pre_Computed_Idents (W);
         else
            declare
               Id : constant W_Identifier_Id :=
                 New_Identifier (Name => To_String (W));
            begin
               Pre_Computed_Idents (W) := Id;
               return Id;
            end;
         end if;
      else
         return New_Identifier (Ada_Node => Ada_Node, Name => To_String (W));
      end if;
   end To_Ident;

   --------------
   -- To_Local --
   --------------

   function To_Local (Name : W_Identifier_Id) return W_Name_Id
   is
      W_Name : constant W_Name_Id := Get_Name (Name);
   begin
      return New_Name (Ada_Node => Get_Ada_Node (+W_Name),
                       Symbol   => Get_Symbol (W_Name),
                       Module   => Why_Empty);
   end To_Local;

   function To_Local (Name : W_Identifier_Id) return W_Identifier_Id
   is
      W_Name : constant W_Name_Id := Get_Name (Name);
   begin
      return
        New_Identifier
          (Ada_Node => Get_Ada_Node (+W_Name),
           Symbol   => Get_Symbol (W_Name),
           Domain   => Get_Domain (+Name),
           Module   => Why_Empty,
           Typ      => Get_Typ (Name));
   end To_Local;

   -------------
   -- To_Name --
   -------------

   function To_Name (W : Why_Name_Enum) return W_Name_Id is
   begin
      return New_Name (Symbol => NID (To_String (W)));
   end To_Name;

   ----------------------
   -- Range_Check_Name --
   ----------------------

   function Range_Check_Name
     (Ty : Entity_Id;
      R  : Range_Check_Kind) return W_Identifier_Id
   is
   begin
      if Is_Standard_Boolean_Type (Ty) then
         case R is
            when RCK_Range_Not_First | RCK_Overflow_Not_First =>
               return M_Boolean.Check_Not_First;
            when RCK_Range_Not_Last  | RCK_Overflow_Not_Last  =>
               return M_Boolean.Check_Not_Last;
            when others =>
               return M_Boolean.Range_Check;
         end case;
      else
         declare
            Name : constant Why_Name_Enum :=
              (case R is
                  when RCK_Range_Not_First | RCK_Overflow_Not_First =>
                     WNE_Check_Not_First,
                  when RCK_Range_Not_Last  | RCK_Overflow_Not_Last  =>
                     WNE_Check_Not_Last,
                  when others =>
                     WNE_Range_Check_Fun);

         begin
            return E_Symb (Ty, Name);
         end;
      end if;
   end Range_Check_Name;

   ---------------------
   -- Range_Pred_Name --
   ---------------------

   function Range_Pred_Name (Ty : Entity_Id) return W_Identifier_Id
   is
   begin
      if Is_Standard_Boolean_Type (Ty) then
         return M_Boolean.Range_Pred;
      else
         return E_Symb (Ty, WNE_Range_Pred);
      end if;
   end Range_Pred_Name;

   ----------------------
   -- To_Program_Space --
   ----------------------

   function To_Program_Space (Name : W_Identifier_Id) return W_Identifier_Id is
      Suffix : constant String := "_";
      N_Id   : constant Name_Id := Get_Symbol (Get_Name (Name));
      Img    : constant String := Get_Name_String (N_Id);
   begin
      return New_Identifier
        (Get_Ada_Node (+Name), EW_Prog, Img & Suffix,
         Module => Get_Module (Get_Name (Name)));
   end To_Program_Space;

   -------------------------------
   -- WNE_Array_Base_Range_Pred --
   -------------------------------

   function WNE_Array_Base_Range_Pred (I : Integer) return Why_Name_Enum is
     (case I is
         when 1 => WNE_Array_Base_Range_Pred,
         when 2 => WNE_Array_Base_Range_Pred_2,
         when 3 => WNE_Array_Base_Range_Pred_3,
         when 4 => WNE_Array_Base_Range_Pred_4,
         when others => raise Program_Error);

   --------------------
   -- WNE_Attr_First --
   --------------------

   function WNE_Attr_First (I : Integer) return Why_Name_Enum is
     (case I is
         when 1 => WNE_Attr_First,
         when 2 => WNE_Attr_First_2,
         when 3 => WNE_Attr_First_3,
         when 4 => WNE_Attr_First_4,
         when others => raise Program_Error);

   -------------------
   -- WNE_Attr_Last --
   -------------------

   function WNE_Attr_Last (I : Integer) return Why_Name_Enum is
     (case I is
         when 1 => WNE_Attr_Last,
         when 2 => WNE_Attr_Last_2,
         when 3 => WNE_Attr_Last_3,
         when 4 => WNE_Attr_Last_4,
         when others => raise Program_Error);

   ---------------------
   -- WNE_Attr_Length --
   ---------------------

   function WNE_Attr_Length (I : Integer) return Why_Name_Enum is
     (case I is
         when 1 => WNE_Attr_Length,
         when 2 => WNE_Attr_Length_2,
         when 3 => WNE_Attr_Length_3,
         when 4 => WNE_Attr_Length_4,
         when others => raise Program_Error);

   --------------------------------
   -- WNE_Index_Dynamic_Property --
   --------------------------------

   function WNE_Index_Dynamic_Property (I : Integer) return Why_Name_Enum is
     (case I is
         when 1 => WNE_Index_Dynamic_Property,
         when 2 => WNE_Index_Dynamic_Property_2,
         when 3 => WNE_Index_Dynamic_Property_3,
         when 4 => WNE_Index_Dynamic_Property_4,
         when others => raise Program_Error);

   ----------------
   -- WNE_To_Int --
   ----------------

   function WNE_To_Int (I : Integer) return Why_Name_Enum is
     (case I is
         when 1 => WNE_To_Int,
         when 2 => WNE_To_Int_2,
         when 3 => WNE_To_Int_3,
         when 4 => WNE_To_Int_4,
         when others => raise Program_Error);

end Why.Gen.Names;<|MERGE_RESOLUTION|>--- conflicted
+++ resolved
@@ -198,7 +198,6 @@
                     and then To = EW_Int_Type
                   then
                      return MF_BVs (From).To_Int;
-<<<<<<< HEAD
                   elsif Why_Type_Is_BitVector (From) and then
                     Why_Type_Is_Float (To)
                   then
@@ -211,12 +210,8 @@
                              elsif From = EW_BitVector_64_Type then
                                 MF_Floats (To).Of_BV64
                              else raise Program_Error);
-                  elsif From = EW_Int_Type and then
-                    Why_Type_Is_BitVector (To)
-=======
                   elsif From = EW_Int_Type
                     and then Why_Type_Is_BitVector (To)
->>>>>>> 4a95bc04
                   then
                      return MF_BVs (To).Of_Int;
                   elsif Why_Type_Is_BitVector (From) and then
@@ -737,84 +732,6 @@
 
          --  please use these only in conjunction with E_Symb function
 
-<<<<<<< HEAD
-         when WNE_Array_Elts |
-              WNE_Attr_Object_Size |
-              WNE_Attr_Value_Size |
-              WNE_Attr_Address |
-              WNE_Attr_First_2 |
-              WNE_Attr_First_3 |
-              WNE_Attr_First_4 |
-              WNE_Attr_Last_2  |
-              WNE_Attr_Last_3  |
-              WNE_Attr_Last_4  |
-              WNE_Attr_Length |
-              WNE_Attr_Length_2 |
-              WNE_Attr_Length_3 |
-              WNE_Attr_Length_4 |
-              WNE_Attr_Image  |
-              WNE_Attr_Value |
-              WNE_Attr_Modulus |
-              WNE_Fixed_Point_Div |
-              WNE_Fixed_Point_Div_Int |
-              WNE_Fixed_Point_Div_Result_Int |
-              WNE_Fixed_Point_Mult |
-              WNE_Fixed_Point_Mult_Int |
-              WNE_Attr_Small |
-              WNE_Check_Not_First |
-              WNE_Check_Not_Last  |
-              WNE_Range_Check_Fun |
-              WNE_Range_Pred |
-              WNE_Range_Pred_BV_Int |
-              WNE_Range_Check_Fun_BV_Int |
-              WNE_Default_Init |
-              WNE_Dynamic_Invariant |
-              WNE_Dynamic_Property |
-              WNE_Dynamic_Property_BV_Int |
-              WNE_Dynamic_Predicate |
-              WNE_To_Int |
-              WNE_To_Int_2 |
-              WNE_To_Int_3 |
-              WNE_To_Int_4 |
-              WNE_Of_Int |
-              WNE_Of_Fixed |
-              WNE_Of_Real |
-              WNE_Of_Float32 |
-              WNE_Of_Float64 |
-              WNE_Of_BitVector |
-              WNE_To_Fixed |
-              WNE_To_Float32 |
-              WNE_To_Float64 |
-              WNE_To_BitVector |
-              WNE_To_Array |
-              WNE_Of_Array |
-              WNE_To_Base |
-              WNE_Of_Base |
-              WNE_To_Rep |
-              WNE_Of_Rep |
-              WNE_Index_Dynamic_Property |
-              WNE_Index_Dynamic_Property_2 |
-              WNE_Index_Dynamic_Property_3 |
-              WNE_Index_Dynamic_Property_4 |
-              WNE_Array_Base_Range_Pred |
-              WNE_Array_Base_Range_Pred_2 |
-              WNE_Array_Base_Range_Pred_3 |
-              WNE_Array_Base_Range_Pred_4 |
-              WNE_Bool_Eq |
-              WNE_Dispatch_Eq |
-              WNE_Rec_Extension |
-              WNE_Rec_Main |
-              WNE_Tag  |
-              WNE_Rec_Ancestor |
-              WNE_Hide_Ancestor |
-              WNE_Dummy
-            =>
-
-            raise Program_Error;
-
-      end case;
-   end To_String;
-=======
          when WNE_Array_Base_Range_Pred      |
               WNE_Array_Base_Range_Pred_2    |
               WNE_Array_Base_Range_Pred_3    |
@@ -833,6 +750,10 @@
               WNE_Attr_Length_3              |
               WNE_Attr_Length_4              |
               WNE_Attr_Modulus               |
+              WNE_Of_Float32                 |
+              WNE_To_Float32                 |
+              WNE_Of_Float64                 |
+              WNE_To_Float64                 |
               WNE_Attr_Object_Size           |
               WNE_Attr_Small                 |
               WNE_Attr_Value                 |
@@ -852,10 +773,6 @@
               WNE_Fixed_Point_Div_Result_Int |
               WNE_Fixed_Point_Mult           |
               WNE_Fixed_Point_Mult_Int       |
-              WNE_Float_Pred                 |
-              WNE_Float_Round                |
-              WNE_Float_Round_Tmp            |
-              WNE_Float_Succ                 |
               WNE_Hide_Ancestor              |
               WNE_Index_Dynamic_Property     |
               WNE_Index_Dynamic_Property_2   |
@@ -884,9 +801,7 @@
               WNE_To_Int_2                   |
               WNE_To_Int_3                   |
               WNE_To_Int_4                   |
-              WNE_To_Real                    |
               WNE_To_Rep                     => raise Program_Error);
->>>>>>> 4a95bc04
 
    --------------
    -- To_Ident --
