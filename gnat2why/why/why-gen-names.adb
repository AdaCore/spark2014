--- conflicted
+++ resolved
@@ -393,21 +393,14 @@
         );
       S : constant String :=
         (case Kind is
-<<<<<<< HEAD
            when EW_Int     => "Integer",
            when EW_Float32 => "IEEE_Float32_Theory",
            when EW_Float64 => "IEEE_Float64_Theory",
            when EW_Real    => "Floating",
            when EW_Bool    => "Boolean",
            when EW_Unit .. EW_Prop | EW_Private => "Main",
-           when EW_Abstract => Full_Name (Get_Ada_Node (+Arg_Types)));
-=======
-         when EW_Int  => "Integer",
-         when EW_Real => "Floating",
-         when EW_Bool => "Boolean",
-         when EW_Unit .. EW_Prop | EW_Private => "Main",
-         when EW_Abstract | EW_Split => Full_Name (Get_Ada_Node (+Arg_Types)));
->>>>>>> b09fb53d
+           when EW_Abstract | EW_Split => Full_Name
+                                             (Get_Ada_Node (+Arg_Types)));
    begin
       return Prefix (Ada_Node => A,
                      S        => S,
