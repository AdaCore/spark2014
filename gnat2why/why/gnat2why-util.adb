--- conflicted
+++ resolved
@@ -1091,15 +1091,9 @@
 
    function Use_Split_Form_For_Type (E : Entity_Id) return Boolean is
    begin
-<<<<<<< HEAD
-      return (Has_Discrete_Type (E) or else
-              Has_Floating_Point_Type (E))
-        and then
-          not Is_Standard_Boolean_Type (Retysp (E));
-=======
-      return Is_Discrete_Type (Retysp (E))
+      return (Is_Discrete_Type (Retysp (E)) or else
+              Is_Floating_Point_Type (Retysp (E)))
         and then not Is_Standard_Boolean_Type (Retysp (E));
->>>>>>> 89e79707
    end Use_Split_Form_For_Type;
 
    -----------------------
