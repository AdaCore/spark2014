--- conflicted
+++ resolved
@@ -28,11 +28,7 @@
 with Ada.Strings.Unbounded; use Ada.Strings.Unbounded;
 with Atree;                  use Atree;
 with Common_Containers;     use Common_Containers;
-<<<<<<< HEAD
 with Einfo;                 use Einfo;
-=======
-with Einfo;                  use Einfo;
->>>>>>> ab9ccc3c
 with Namet;                 use Namet;
 with Sinfo;                 use Sinfo;
 with SPARK_Util;            use SPARK_Util;
