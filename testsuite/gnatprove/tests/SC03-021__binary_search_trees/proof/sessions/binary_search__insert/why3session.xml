<?xml version="1.0" encoding="UTF-8"?>
<!DOCTYPE why3session PUBLIC "-//Why3//proof session v5//EN"
"http://why3.lri.fr/why3session.dtd">
<why3session shape_version="6">
<prover id="0" name="altergo" version="1.30-gnatprove" timelimit="20" steplimit="0" memlimit="0"/>
<prover id="1" name="Z3" version="4.5.1-gnatprove" timelimit="20" steplimit="0" memlimit="0"/>
<prover id="2" name="CVC4" version="1.6-gnatprove" timelimit="20" steplimit="0" memlimit="0"/>
<file format="gnat-json" proved="true">
<path name=".."/><path name=".."/><path name=".."/><path name="gnatprove"/>
<path name="binary_search__insert.gnat-json"/>
<theory name="Binary_search__insert__subprogram_def" proved="true">
 <goal name="def&#39;vc" expl="VC for def" proved="true">
 <transf name="split_goal_wp_conj" proved="true" >
  <goal name="def&#39;vc.0" expl="precondition" proved="true">
  <transf name="trivial_true" proved="true" >
  </transf>
  </goal>
  <goal name="def&#39;vc.1" expl="precondition" proved="true">
  <transf name="trivial_true" proved="true" >
  </transf>
  </goal>
  <goal name="def&#39;vc.2" expl="postcondition" proved="true">
  <transf name="trivial_true" proved="true" >
  </transf>
  </goal>
  <goal name="def&#39;vc.3" expl="precondition" proved="true">
  <proof prover="2"><result status="valid" steps="5"/></proof>
  </goal>
  <goal name="def&#39;vc.4" expl="postcondition" proved="true">
  <transf name="trivial_true" proved="true" >
  </transf>
  </goal>
  <goal name="def&#39;vc.5" expl="precondition" proved="true">
  <transf name="trivial_true" proved="true" >
  </transf>
  </goal>
  <goal name="def&#39;vc.6" expl="postcondition" proved="true">
  <transf name="trivial_true" proved="true" >
  </transf>
  </goal>
  <goal name="def&#39;vc.7" expl="assertion" proved="true">
  <proof prover="2"><result status="valid" steps="5"/></proof>
  </goal>
  <goal name="def&#39;vc.8" expl="precondition" proved="true">
  <transf name="trivial_true" proved="true" >
  </transf>
  </goal>
  <goal name="def&#39;vc.9" expl="assertion" proved="true">
  <proof prover="2"><result status="valid" steps="5"/></proof>
  </goal>
  <goal name="def&#39;vc.10" expl="postcondition" proved="true">
  <transf name="trivial_true" proved="true" >
  </transf>
  </goal>
  <goal name="def&#39;vc.11" expl="precondition" proved="true">
  <proof prover="2"><result status="valid" steps="5"/></proof>
  </goal>
  <goal name="def&#39;vc.12" expl="precondition" proved="true">
  <transf name="trivial_true" proved="true" >
  </transf>
  </goal>
  <goal name="def&#39;vc.13" expl="postcondition" proved="true">
  <transf name="trivial_true" proved="true" >
  </transf>
  </goal>
  <goal name="def&#39;vc.14" expl="postcondition" proved="true">
  <transf name="trivial_true" proved="true" >
  </transf>
  </goal>
  <goal name="def&#39;vc.15" expl="postcondition" proved="true">
  <transf name="trivial_true" proved="true" >
  </transf>
  </goal>
  <goal name="def&#39;vc.16" expl="postcondition" proved="true">
  <transf name="trivial_true" proved="true" >
  </transf>
  </goal>
  <goal name="def&#39;vc.17" expl="postcondition" proved="true">
  <transf name="trivial_true" proved="true" >
  </transf>
  </goal>
  <goal name="def&#39;vc.18" expl="precondition" proved="true">
  <transf name="trivial_true" proved="true" >
  </transf>
  </goal>
  <goal name="def&#39;vc.19" expl="precondition" proved="true">
  <transf name="trivial_true" proved="true" >
  </transf>
  </goal>
  <goal name="def&#39;vc.20" expl="precondition" proved="true">
  <transf name="trivial_true" proved="true" >
  </transf>
  </goal>
  <goal name="def&#39;vc.21" expl="precondition" proved="true">
  <transf name="trivial_true" proved="true" >
  </transf>
  </goal>
  <goal name="def&#39;vc.22" expl="precondition" proved="true">
  <transf name="trivial_true" proved="true" >
  </transf>
  </goal>
  <goal name="def&#39;vc.23" expl="precondition" proved="true">
  <transf name="trivial_true" proved="true" >
  </transf>
  </goal>
  <goal name="def&#39;vc.24" expl="precondition" proved="true">
  <proof prover="2"><result status="valid" steps="5"/></proof>
  </goal>
  <goal name="def&#39;vc.25" expl="precondition" proved="true">
  <proof prover="2"><result status="valid" steps="5"/></proof>
  </goal>
  <goal name="def&#39;vc.26" expl="precondition" proved="true">
  <transf name="trivial_true" proved="true" >
  </transf>
  </goal>
  <goal name="def&#39;vc.27" expl="precondition" proved="true">
  <transf name="trivial_true" proved="true" >
  </transf>
  </goal>
  <goal name="def&#39;vc.28" expl="precondition" proved="true">
  <transf name="trivial_true" proved="true" >
  </transf>
  </goal>
  <goal name="def&#39;vc.29" expl="postcondition" proved="true">
  <transf name="trivial_true" proved="true" >
  </transf>
  </goal>
  <goal name="def&#39;vc.30" expl="precondition" proved="true">
  <transf name="trivial_true" proved="true" >
  </transf>
  </goal>
  <goal name="def&#39;vc.31" expl="precondition" proved="true">
  <transf name="trivial_true" proved="true" >
  </transf>
  </goal>
  <goal name="def&#39;vc.32" expl="postcondition" proved="true">
  <transf name="trivial_true" proved="true" >
  </transf>
  </goal>
  <goal name="def&#39;vc.33" expl="precondition" proved="true">
  <transf name="trivial_true" proved="true" >
  </transf>
  </goal>
  <goal name="def&#39;vc.34" expl="precondition" proved="true">
  <transf name="trivial_true" proved="true" >
  </transf>
  </goal>
  <goal name="def&#39;vc.35" expl="precondition" proved="true">
  <transf name="trivial_true" proved="true" >
  </transf>
  </goal>
  <goal name="def&#39;vc.36" expl="postcondition" proved="true">
  <transf name="trivial_true" proved="true" >
  </transf>
  </goal>
  <goal name="def&#39;vc.37" expl="precondition" proved="true">
  <transf name="trivial_true" proved="true" >
  </transf>
  </goal>
  <goal name="def&#39;vc.38" expl="precondition" proved="true">
  <transf name="trivial_true" proved="true" >
  </transf>
  </goal>
  <goal name="def&#39;vc.39" expl="postcondition" proved="true">
  <transf name="trivial_true" proved="true" >
  </transf>
  </goal>
  <goal name="def&#39;vc.40" expl="precondition" proved="true">
  <transf name="trivial_true" proved="true" >
  </transf>
  </goal>
  <goal name="def&#39;vc.41" expl="precondition" proved="true">
  <transf name="trivial_true" proved="true" >
  </transf>
  </goal>
  <goal name="def&#39;vc.42" expl="postcondition" proved="true">
  <transf name="trivial_true" proved="true" >
  </transf>
  </goal>
  <goal name="def&#39;vc.43" expl="postcondition" proved="true">
  <transf name="trivial_true" proved="true" >
  </transf>
  </goal>
  <goal name="def&#39;vc.44" expl="precondition" proved="true">
  <transf name="trivial_true" proved="true" >
  </transf>
  </goal>
  <goal name="def&#39;vc.45" expl="precondition" proved="true">
  <transf name="trivial_true" proved="true" >
  </transf>
  </goal>
  <goal name="def&#39;vc.46" expl="postcondition" proved="true">
  <transf name="trivial_true" proved="true" >
  </transf>
  </goal>
  <goal name="def&#39;vc.47" expl="postcondition" proved="true">
  <transf name="trivial_true" proved="true" >
  </transf>
  </goal>
  <goal name="def&#39;vc.48" expl="precondition" proved="true">
  <transf name="trivial_true" proved="true" >
  </transf>
  </goal>
  <goal name="def&#39;vc.49" expl="precondition" proved="true">
  <transf name="trivial_true" proved="true" >
  </transf>
  </goal>
  <goal name="def&#39;vc.50" expl="precondition" proved="true">
  <transf name="trivial_true" proved="true" >
  </transf>
  </goal>
  <goal name="def&#39;vc.51" expl="postcondition" proved="true">
  <transf name="trivial_true" proved="true" >
  </transf>
  </goal>
  <goal name="def&#39;vc.52" expl="postcondition" proved="true">
  <transf name="trivial_true" proved="true" >
  </transf>
  </goal>
  <goal name="def&#39;vc.53" expl="precondition" proved="true">
  <transf name="trivial_true" proved="true" >
  </transf>
  </goal>
  <goal name="def&#39;vc.54" expl="precondition" proved="true">
  <transf name="trivial_true" proved="true" >
  </transf>
  </goal>
  <goal name="def&#39;vc.55" expl="precondition" proved="true">
  <transf name="trivial_true" proved="true" >
  </transf>
  </goal>
  <goal name="def&#39;vc.56" expl="precondition" proved="true">
  <transf name="trivial_true" proved="true" >
  </transf>
  </goal>
  <goal name="def&#39;vc.57" expl="postcondition" proved="true">
  <transf name="trivial_true" proved="true" >
  </transf>
  </goal>
  <goal name="def&#39;vc.58" expl="postcondition" proved="true">
  <transf name="trivial_true" proved="true" >
  </transf>
  </goal>
  <goal name="def&#39;vc.59" expl="postcondition" proved="true">
  <transf name="trivial_true" proved="true" >
  </transf>
  </goal>
  <goal name="def&#39;vc.60" expl="postcondition" proved="true">
  <transf name="trivial_true" proved="true" >
  </transf>
  </goal>
  <goal name="def&#39;vc.61" expl="postcondition" proved="true">
  <transf name="trivial_true" proved="true" >
  </transf>
  </goal>
  <goal name="def&#39;vc.62" expl="postcondition" proved="true">
  <transf name="trivial_true" proved="true" >
  </transf>
  </goal>
  <goal name="def&#39;vc.63" expl="postcondition" proved="true">
  <transf name="trivial_true" proved="true" >
  </transf>
  </goal>
  <goal name="def&#39;vc.64" expl="postcondition" proved="true">
  <transf name="trivial_true" proved="true" >
  </transf>
  </goal>
  <goal name="def&#39;vc.65" expl="postcondition" proved="true">
  <transf name="trivial_true" proved="true" >
  </transf>
  </goal>
  <goal name="def&#39;vc.66" expl="postcondition" proved="true">
  <transf name="trivial_true" proved="true" >
  </transf>
  </goal>
  <goal name="def&#39;vc.67" expl="postcondition" proved="true">
  <transf name="trivial_true" proved="true" >
  </transf>
  </goal>
  <goal name="def&#39;vc.68" expl="postcondition" proved="true">
  <transf name="trivial_true" proved="true" >
  </transf>
  </goal>
  <goal name="def&#39;vc.69" expl="postcondition" proved="true">
  <transf name="trivial_true" proved="true" >
  </transf>
  </goal>
  <goal name="def&#39;vc.70" expl="postcondition" proved="true">
  <transf name="trivial_true" proved="true" >
  </transf>
  </goal>
  <goal name="def&#39;vc.71" expl="loop invariant init" proved="true">
  <proof prover="2"><result status="valid" steps="5"/></proof>
  </goal>
  <goal name="def&#39;vc.72" expl="loop invariant init" proved="true">
  <proof prover="2"><result status="valid" steps="234"/></proof>
  </goal>
  <goal name="def&#39;vc.73" expl="loop invariant init" proved="true">
  <proof prover="2"><result status="valid" steps="40"/></proof>
  </goal>
  <goal name="def&#39;vc.74" expl="loop invariant init" proved="true">
  <proof prover="2"><result status="valid" steps="40"/></proof>
  </goal>
  <goal name="def&#39;vc.75" expl="loop invariant init" proved="true">
  <proof prover="2"><result status="valid" steps="189"/></proof>
  </goal>
  <goal name="def&#39;vc.76" expl="loop invariant init" proved="true">
  <proof prover="2"><result status="valid" steps="189"/></proof>
  </goal>
  <goal name="def&#39;vc.77" expl="loop invariant init" proved="true">
  <proof prover="2"><result status="valid" steps="200"/></proof>
  </goal>
  <goal name="def&#39;vc.78" expl="loop invariant init" proved="true">
  <proof prover="2"><result status="valid" steps="371"/></proof>
  </goal>
  <goal name="def&#39;vc.79" expl="loop invariant init" proved="true">
  <transf name="trivial_true" proved="true" >
  </transf>
  </goal>
  <goal name="def&#39;vc.80" expl="loop invariant init" proved="true">
  <proof prover="2"><result status="valid" steps="283"/></proof>
  </goal>
  <goal name="def&#39;vc.81" expl="loop invariant init" proved="true">
  <proof prover="2"><result status="valid" steps="340"/></proof>
  </goal>
  <goal name="def&#39;vc.82" expl="loop invariant init" proved="true">
  <proof prover="2"><result status="valid" steps="308"/></proof>
  </goal>
  <goal name="def&#39;vc.83" expl="loop invariant init" proved="true">
  <proof prover="2"><result status="valid" steps="60"/></proof>
  </goal>
  <goal name="def&#39;vc.84" expl="loop invariant init" proved="true">
  <transf name="trivial_true" proved="true" >
  </transf>
  </goal>
  <goal name="def&#39;vc.85" expl="loop invariant init" proved="true">
  <transf name="trivial_true" proved="true" >
  </transf>
  </goal>
  <goal name="def&#39;vc.86" expl="loop invariant init" proved="true">
  <proof prover="2"><result status="valid" steps="366"/></proof>
  </goal>
  <goal name="def&#39;vc.87" expl="loop invariant init" proved="true">
  <transf name="trivial_true" proved="true" >
  </transf>
  </goal>
  <goal name="def&#39;vc.88" expl="loop invariant init" proved="true">
  <proof prover="2"><result status="valid" steps="60"/></proof>
  </goal>
  <goal name="def&#39;vc.89" expl="loop invariant init" proved="true">
  <transf name="trivial_true" proved="true" >
  </transf>
  </goal>
  <goal name="def&#39;vc.90" expl="loop invariant init" proved="true">
  <transf name="trivial_true" proved="true" >
  </transf>
  </goal>
  <goal name="def&#39;vc.91" expl="loop invariant init" proved="true">
  <proof prover="2"><result status="valid" steps="53"/></proof>
  </goal>
  <goal name="def&#39;vc.92" expl="loop invariant init" proved="true">
  <transf name="trivial_true" proved="true" >
  </transf>
  </goal>
  <goal name="def&#39;vc.93" expl="loop invariant init" proved="true">
  <transf name="trivial_true" proved="true" >
  </transf>
  </goal>
  <goal name="def&#39;vc.94" expl="precondition" proved="true">
  <proof prover="2"><result status="valid" steps="5"/></proof>
  </goal>
  <goal name="def&#39;vc.95" expl="precondition" proved="true">
  <proof prover="2"><result status="valid" steps="5"/></proof>
  </goal>
  <goal name="def&#39;vc.96" expl="precondition" proved="true">
  <proof prover="2"><result status="valid" steps="5"/></proof>
  </goal>
  <goal name="def&#39;vc.97" expl="precondition" proved="true">
  <transf name="trivial_true" proved="true" >
  </transf>
  </goal>
  <goal name="def&#39;vc.98" expl="assertion" proved="true">
  <proof prover="2"><result status="valid" steps="13"/></proof>
  </goal>
  <goal name="def&#39;vc.99" expl="postcondition" proved="true">
  <transf name="trivial_true" proved="true" >
  </transf>
  </goal>
  <goal name="def&#39;vc.100" expl="precondition" proved="true">
  <proof prover="2"><result status="valid" steps="5"/></proof>
  </goal>
  <goal name="def&#39;vc.101" expl="postcondition" proved="true">
  <transf name="trivial_true" proved="true" >
  </transf>
  </goal>
  <goal name="def&#39;vc.102" expl="postcondition" proved="true">
  <transf name="trivial_true" proved="true" >
  </transf>
  </goal>
  <goal name="def&#39;vc.103" expl="precondition" proved="true">
  <proof prover="2"><result status="valid" steps="5"/></proof>
  </goal>
  <goal name="def&#39;vc.104" expl="assertion" proved="true">
  <proof prover="2"><result status="valid" steps="5"/></proof>
  </goal>
  <goal name="def&#39;vc.105" expl="assertion" proved="true">
  <transf name="trivial_true" proved="true" >
  </transf>
  </goal>
  <goal name="def&#39;vc.106" expl="precondition" proved="true">
  <proof prover="2"><result status="valid" steps="5"/></proof>
  </goal>
  <goal name="def&#39;vc.107" expl="precondition" proved="true">
  <proof prover="2"><result status="valid" steps="5"/></proof>
  </goal>
  <goal name="def&#39;vc.108" expl="precondition" proved="true">
  <proof prover="2"><result status="valid" steps="1157"/></proof>
  </goal>
  <goal name="def&#39;vc.109" expl="precondition" proved="true">
  <proof prover="2"><result status="valid" steps="908"/></proof>
  </goal>
  <goal name="def&#39;vc.110" expl="precondition" proved="true">
  <proof prover="2"><result status="valid" steps="1170"/></proof>
  </goal>
  <goal name="def&#39;vc.111" expl="precondition" proved="true">
  <proof prover="2"><result status="valid" steps="1230"/></proof>
  </goal>
  <goal name="def&#39;vc.112" expl="precondition" proved="true">
  <proof prover="2"><result status="valid" steps="5"/></proof>
  </goal>
  <goal name="def&#39;vc.113" expl="precondition" proved="true">
  <transf name="trivial_true" proved="true" >
  </transf>
  </goal>
  <goal name="def&#39;vc.114" expl="precondition" proved="true">
  <transf name="trivial_true" proved="true" >
  </transf>
  </goal>
  <goal name="def&#39;vc.115" expl="precondition" proved="true">
  <transf name="trivial_true" proved="true" >
  </transf>
  </goal>
  <goal name="def&#39;vc.116" expl="precondition" proved="true">
  <transf name="trivial_true" proved="true" >
  </transf>
  </goal>
  <goal name="def&#39;vc.117" expl="postcondition" proved="true">
  <transf name="trivial_true" proved="true" >
  </transf>
  </goal>
  <goal name="def&#39;vc.118" expl="postcondition" proved="true">
  <transf name="trivial_true" proved="true" >
  </transf>
  </goal>
  <goal name="def&#39;vc.119" expl="assertion" proved="true">
  <proof prover="2"><result status="valid" steps="24611"/></proof>
  </goal>
  <goal name="def&#39;vc.120" expl="assertion" proved="true">
  <transf name="trivial_true" proved="true" >
  </transf>
  </goal>
  <goal name="def&#39;vc.121" expl="assertion" proved="true">
  <transf name="trivial_true" proved="true" >
  </transf>
  </goal>
  <goal name="def&#39;vc.122" expl="precondition" proved="true">
  <proof prover="2"><result status="valid" steps="5"/></proof>
  </goal>
  <goal name="def&#39;vc.123" expl="precondition" proved="true">
  <transf name="trivial_true" proved="true" >
  </transf>
  </goal>
  <goal name="def&#39;vc.124" expl="assertion" proved="true">
  <proof prover="2"><result status="valid" steps="13"/></proof>
  </goal>
  <goal name="def&#39;vc.125" expl="postcondition" proved="true">
  <transf name="trivial_true" proved="true" >
  </transf>
  </goal>
  <goal name="def&#39;vc.126" expl="precondition" proved="true">
  <proof prover="2"><result status="valid" steps="5"/></proof>
  </goal>
  <goal name="def&#39;vc.127" expl="postcondition" proved="true">
  <transf name="trivial_true" proved="true" >
  </transf>
  </goal>
  <goal name="def&#39;vc.128" expl="postcondition" proved="true">
  <transf name="trivial_true" proved="true" >
  </transf>
  </goal>
  <goal name="def&#39;vc.129" expl="precondition" proved="true">
  <proof prover="2"><result status="valid" steps="5"/></proof>
  </goal>
  <goal name="def&#39;vc.130" expl="assertion" proved="true">
  <proof prover="2"><result status="valid" steps="5"/></proof>
  </goal>
  <goal name="def&#39;vc.131" expl="assertion" proved="true">
  <transf name="trivial_true" proved="true" >
  </transf>
  </goal>
  <goal name="def&#39;vc.132" expl="precondition" proved="true">
  <proof prover="2"><result status="valid" steps="5"/></proof>
  </goal>
  <goal name="def&#39;vc.133" expl="precondition" proved="true">
  <proof prover="2"><result status="valid" steps="5"/></proof>
  </goal>
  <goal name="def&#39;vc.134" expl="precondition" proved="true">
  <proof prover="2"><result status="valid" steps="1246"/></proof>
  </goal>
  <goal name="def&#39;vc.135" expl="precondition" proved="true">
  <proof prover="2"><result status="valid" steps="963"/></proof>
  </goal>
  <goal name="def&#39;vc.136" expl="precondition" proved="true">
  <proof prover="2"><result status="valid" steps="1272"/></proof>
  </goal>
  <goal name="def&#39;vc.137" expl="precondition" proved="true">
  <proof prover="2"><result status="valid" steps="1267"/></proof>
  </goal>
  <goal name="def&#39;vc.138" expl="precondition" proved="true">
  <proof prover="2"><result status="valid" steps="5"/></proof>
  </goal>
  <goal name="def&#39;vc.139" expl="precondition" proved="true">
  <transf name="trivial_true" proved="true" >
  </transf>
  </goal>
  <goal name="def&#39;vc.140" expl="precondition" proved="true">
  <transf name="trivial_true" proved="true" >
  </transf>
  </goal>
  <goal name="def&#39;vc.141" expl="precondition" proved="true">
  <transf name="trivial_true" proved="true" >
  </transf>
  </goal>
  <goal name="def&#39;vc.142" expl="precondition" proved="true">
  <transf name="trivial_true" proved="true" >
  </transf>
  </goal>
  <goal name="def&#39;vc.143" expl="postcondition" proved="true">
  <transf name="trivial_true" proved="true" >
  </transf>
  </goal>
  <goal name="def&#39;vc.144" expl="postcondition" proved="true">
  <transf name="trivial_true" proved="true" >
  </transf>
  </goal>
  <goal name="def&#39;vc.145" expl="assertion" proved="true">
  <proof prover="2"><result status="valid" steps="25053"/></proof>
  </goal>
  <goal name="def&#39;vc.146" expl="assertion" proved="true">
  <transf name="trivial_true" proved="true" >
  </transf>
  </goal>
  <goal name="def&#39;vc.147" expl="assertion" proved="true">
  <transf name="trivial_true" proved="true" >
  </transf>
  </goal>
  <goal name="def&#39;vc.148" expl="precondition" proved="true">
  <transf name="trivial_true" proved="true" >
  </transf>
  </goal>
  <goal name="def&#39;vc.149" expl="precondition" proved="true">
  <transf name="trivial_true" proved="true" >
  </transf>
  </goal>
  <goal name="def&#39;vc.150" expl="precondition" proved="true">
  <transf name="trivial_true" proved="true" >
  </transf>
  </goal>
  <goal name="def&#39;vc.151" expl="precondition" proved="true">
  <transf name="trivial_true" proved="true" >
  </transf>
  </goal>
  <goal name="def&#39;vc.152" expl="precondition" proved="true">
  <transf name="trivial_true" proved="true" >
  </transf>
  </goal>
  <goal name="def&#39;vc.153" expl="precondition" proved="true">
  <transf name="trivial_true" proved="true" >
  </transf>
  </goal>
  <goal name="def&#39;vc.154" expl="precondition" proved="true">
  <proof prover="2"><result status="valid" steps="1421"/></proof>
  </goal>
  <goal name="def&#39;vc.155" expl="precondition" proved="true">
  <proof prover="2"><result status="valid" steps="872"/></proof>
  </goal>
  <goal name="def&#39;vc.156" expl="precondition" proved="true">
  <transf name="trivial_true" proved="true" >
  </transf>
  </goal>
  <goal name="def&#39;vc.157" expl="precondition" proved="true">
  <transf name="trivial_true" proved="true" >
  </transf>
  </goal>
  <goal name="def&#39;vc.158" expl="precondition" proved="true">
  <transf name="trivial_true" proved="true" >
  </transf>
  </goal>
  <goal name="def&#39;vc.159" expl="postcondition" proved="true">
  <transf name="trivial_true" proved="true" >
  </transf>
  </goal>
  <goal name="def&#39;vc.160" expl="precondition" proved="true">
  <transf name="trivial_true" proved="true" >
  </transf>
  </goal>
  <goal name="def&#39;vc.161" expl="precondition" proved="true">
  <transf name="trivial_true" proved="true" >
  </transf>
  </goal>
  <goal name="def&#39;vc.162" expl="postcondition" proved="true">
  <transf name="trivial_true" proved="true" >
  </transf>
  </goal>
  <goal name="def&#39;vc.163" expl="precondition" proved="true">
  <transf name="trivial_true" proved="true" >
  </transf>
  </goal>
  <goal name="def&#39;vc.164" expl="precondition" proved="true">
  <transf name="trivial_true" proved="true" >
  </transf>
  </goal>
  <goal name="def&#39;vc.165" expl="precondition" proved="true">
  <transf name="trivial_true" proved="true" >
  </transf>
  </goal>
  <goal name="def&#39;vc.166" expl="postcondition" proved="true">
  <transf name="trivial_true" proved="true" >
  </transf>
  </goal>
  <goal name="def&#39;vc.167" expl="precondition" proved="true">
  <transf name="trivial_true" proved="true" >
  </transf>
  </goal>
  <goal name="def&#39;vc.168" expl="precondition" proved="true">
  <transf name="trivial_true" proved="true" >
  </transf>
  </goal>
  <goal name="def&#39;vc.169" expl="postcondition" proved="true">
  <transf name="trivial_true" proved="true" >
  </transf>
  </goal>
  <goal name="def&#39;vc.170" expl="precondition" proved="true">
  <transf name="trivial_true" proved="true" >
  </transf>
  </goal>
  <goal name="def&#39;vc.171" expl="precondition" proved="true">
  <transf name="trivial_true" proved="true" >
  </transf>
  </goal>
  <goal name="def&#39;vc.172" expl="postcondition" proved="true">
  <transf name="trivial_true" proved="true" >
  </transf>
  </goal>
  <goal name="def&#39;vc.173" expl="postcondition" proved="true">
  <transf name="trivial_true" proved="true" >
  </transf>
  </goal>
  <goal name="def&#39;vc.174" expl="precondition" proved="true">
  <transf name="trivial_true" proved="true" >
  </transf>
  </goal>
  <goal name="def&#39;vc.175" expl="precondition" proved="true">
  <transf name="trivial_true" proved="true" >
  </transf>
  </goal>
  <goal name="def&#39;vc.176" expl="postcondition" proved="true">
  <transf name="trivial_true" proved="true" >
  </transf>
  </goal>
  <goal name="def&#39;vc.177" expl="postcondition" proved="true">
  <transf name="trivial_true" proved="true" >
  </transf>
  </goal>
  <goal name="def&#39;vc.178" expl="precondition" proved="true">
  <transf name="trivial_true" proved="true" >
  </transf>
  </goal>
  <goal name="def&#39;vc.179" expl="precondition" proved="true">
  <transf name="trivial_true" proved="true" >
  </transf>
  </goal>
  <goal name="def&#39;vc.180" expl="precondition" proved="true">
  <transf name="trivial_true" proved="true" >
  </transf>
  </goal>
  <goal name="def&#39;vc.181" expl="postcondition" proved="true">
  <transf name="trivial_true" proved="true" >
  </transf>
  </goal>
  <goal name="def&#39;vc.182" expl="postcondition" proved="true">
  <transf name="trivial_true" proved="true" >
  </transf>
  </goal>
  <goal name="def&#39;vc.183" expl="precondition" proved="true">
  <transf name="trivial_true" proved="true" >
  </transf>
  </goal>
  <goal name="def&#39;vc.184" expl="precondition" proved="true">
  <transf name="trivial_true" proved="true" >
  </transf>
  </goal>
  <goal name="def&#39;vc.185" expl="precondition" proved="true">
  <transf name="trivial_true" proved="true" >
  </transf>
  </goal>
  <goal name="def&#39;vc.186" expl="precondition" proved="true">
  <transf name="trivial_true" proved="true" >
  </transf>
  </goal>
  <goal name="def&#39;vc.187" expl="postcondition" proved="true">
  <transf name="trivial_true" proved="true" >
  </transf>
  </goal>
  <goal name="def&#39;vc.188" expl="postcondition" proved="true">
  <transf name="trivial_true" proved="true" >
  </transf>
  </goal>
  <goal name="def&#39;vc.189" expl="postcondition" proved="true">
  <transf name="trivial_true" proved="true" >
  </transf>
  </goal>
  <goal name="def&#39;vc.190" expl="postcondition" proved="true">
  <transf name="trivial_true" proved="true" >
  </transf>
  </goal>
  <goal name="def&#39;vc.191" expl="postcondition" proved="true">
  <transf name="trivial_true" proved="true" >
  </transf>
  </goal>
  <goal name="def&#39;vc.192" expl="postcondition" proved="true">
  <transf name="trivial_true" proved="true" >
  </transf>
  </goal>
  <goal name="def&#39;vc.193" expl="postcondition" proved="true">
  <transf name="trivial_true" proved="true" >
  </transf>
  </goal>
  <goal name="def&#39;vc.194" expl="postcondition" proved="true">
  <transf name="trivial_true" proved="true" >
  </transf>
  </goal>
  <goal name="def&#39;vc.195" expl="postcondition" proved="true">
  <transf name="trivial_true" proved="true" >
  </transf>
  </goal>
  <goal name="def&#39;vc.196" expl="postcondition" proved="true">
  <transf name="trivial_true" proved="true" >
  </transf>
  </goal>
  <goal name="def&#39;vc.197" expl="postcondition" proved="true">
  <transf name="trivial_true" proved="true" >
  </transf>
  </goal>
  <goal name="def&#39;vc.198" expl="postcondition" proved="true">
  <transf name="trivial_true" proved="true" >
  </transf>
  </goal>
  <goal name="def&#39;vc.199" expl="postcondition" proved="true">
  <transf name="trivial_true" proved="true" >
  </transf>
  </goal>
  <goal name="def&#39;vc.200" expl="postcondition" proved="true">
  <transf name="trivial_true" proved="true" >
  </transf>
  </goal>
  <goal name="def&#39;vc.201" expl="loop invariant preservation" proved="true">
  <proof prover="2"><result status="valid" steps="62"/></proof>
  </goal>
  <goal name="def&#39;vc.202" expl="loop invariant preservation" proved="true">
  <proof prover="2"><result status="valid" steps="626"/></proof>
  </goal>
  <goal name="def&#39;vc.203" expl="loop invariant preservation" proved="true">
  <proof prover="2"><result status="valid" steps="1900"/></proof>
  </goal>
  <goal name="def&#39;vc.204" expl="loop invariant preservation" proved="true">
  <proof prover="2"><result status="valid" steps="2862"/></proof>
  </goal>
  <goal name="def&#39;vc.205" expl="loop invariant preservation" proved="true">
  <proof prover="2"><result status="valid" steps="526"/></proof>
  </goal>
  <goal name="def&#39;vc.206" expl="loop invariant preservation" proved="true">
  <proof prover="2"><result status="valid" steps="522"/></proof>
  </goal>
  <goal name="def&#39;vc.207" expl="loop invariant preservation" proved="true">
  <proof prover="2"><result status="valid" steps="1751"/></proof>
  </goal>
  <goal name="def&#39;vc.208" expl="loop invariant preservation" proved="true">
  <proof prover="2"><result status="valid" steps="1204"/></proof>
  </goal>
  <goal name="def&#39;vc.209" expl="loop invariant preservation" proved="true">
  <transf name="trivial_true" proved="true" >
  </transf>
  </goal>
  <goal name="def&#39;vc.210" expl="loop invariant preservation" proved="true">
  <proof prover="2"><result status="valid" steps="6482"/></proof>
  </goal>
  <goal name="def&#39;vc.211" expl="loop invariant preservation" proved="true">
  <proof prover="2"><result status="valid" steps="12945"/></proof>
  </goal>
  <goal name="def&#39;vc.212" expl="loop invariant preservation" proved="true">
  <proof prover="2"><result status="valid" steps="29274"/></proof>
  </goal>
  <goal name="def&#39;vc.213" expl="loop invariant preservation" proved="true">
  <proof prover="0"><result status="timeout"/></proof>
  <proof prover="1"><result status="valid" steps="147241"/></proof>
  <proof prover="2"><result status="timeout"/></proof>
  </goal>
  <goal name="def&#39;vc.214" expl="loop invariant preservation" proved="true">
  <transf name="trivial_true" proved="true" >
  </transf>
  </goal>
  <goal name="def&#39;vc.215" expl="loop invariant preservation" proved="true">
  <transf name="trivial_true" proved="true" >
  </transf>
  </goal>
  <goal name="def&#39;vc.216" expl="loop invariant preservation" proved="true">
  <proof prover="0"><result status="timeout"/></proof>
  <proof prover="1"><result status="valid" steps="3010118"/></proof>
  <proof prover="2"><result status="timeout"/></proof>
  </goal>
  <goal name="def&#39;vc.217" expl="loop invariant preservation" proved="true">
  <transf name="trivial_true" proved="true" >
  </transf>
  </goal>
  <goal name="def&#39;vc.218" expl="loop invariant preservation" proved="true">
  <proof prover="0"><result status="timeout"/></proof>
  <proof prover="1"><result status="valid" steps="163261"/></proof>
  <proof prover="2"><result status="timeout"/></proof>
  </goal>
  <goal name="def&#39;vc.219" expl="loop invariant preservation" proved="true">
  <transf name="trivial_true" proved="true" >
  </transf>
  </goal>
  <goal name="def&#39;vc.220" expl="loop invariant preservation" proved="true">
  <transf name="trivial_true" proved="true" >
  </transf>
  </goal>
  <goal name="def&#39;vc.221" expl="loop invariant preservation" proved="true">
  <proof prover="2"><result status="valid" steps="2468"/></proof>
  </goal>
  <goal name="def&#39;vc.222" expl="loop invariant preservation" proved="true">
  <transf name="trivial_true" proved="true" >
  </transf>
  </goal>
  <goal name="def&#39;vc.223" expl="loop invariant preservation" proved="true">
  <transf name="trivial_true" proved="true" >
  </transf>
  </goal>
  <goal name="def&#39;vc.224" expl="precondition" proved="true">
  <transf name="trivial_true" proved="true" >
  </transf>
  </goal>
  <goal name="def&#39;vc.225" expl="precondition" proved="true">
  <transf name="trivial_true" proved="true" >
  </transf>
  </goal>
  <goal name="def&#39;vc.226" expl="postcondition" proved="true">
  <transf name="trivial_true" proved="true" >
  </transf>
  </goal>
  <goal name="def&#39;vc.227" expl="precondition" proved="true">
  <transf name="trivial_true" proved="true" >
  </transf>
  </goal>
  <goal name="def&#39;vc.228" expl="precondition" proved="true">
  <transf name="trivial_true" proved="true" >
  </transf>
  </goal>
  <goal name="def&#39;vc.229" expl="postcondition" proved="true">
  <transf name="trivial_true" proved="true" >
  </transf>
  </goal>
  <goal name="def&#39;vc.230" expl="postcondition" proved="true">
  <proof prover="2"><result status="valid" steps="68708"/></proof>
  </goal>
  <goal name="def&#39;vc.231" expl="postcondition" proved="true">
  <proof prover="0"><result status="timeout"/></proof>
<<<<<<< HEAD
  <proof prover="1"><result status="valid" steps="288608"/></proof>
=======
  <proof prover="1"><result status="valid" steps="279192"/></proof>
>>>>>>> 339bffd3
  <proof prover="2"><result status="timeout"/></proof>
  </goal>
  <goal name="def&#39;vc.232" expl="postcondition" proved="true">
  <proof prover="0"><result status="timeout"/></proof>
<<<<<<< HEAD
  <proof prover="1"><result status="valid" steps="1545820"/></proof>
=======
  <proof prover="1"><result status="valid" steps="759302"/></proof>
>>>>>>> 339bffd3
  <proof prover="2"><result status="timeout"/></proof>
  </goal>
  <goal name="def&#39;vc.233" expl="postcondition" proved="true">
  <proof prover="0"><result status="timeout"/></proof>
<<<<<<< HEAD
  <proof prover="1"><result status="valid" steps="701073"/></proof>
=======
  <proof prover="1"><result status="valid" steps="2158282"/></proof>
>>>>>>> 339bffd3
  <proof prover="2"><result status="timeout"/></proof>
  </goal>
 </transf>
 </goal>
</theory>
</file>
</why3session><|MERGE_RESOLUTION|>--- conflicted
+++ resolved
@@ -285,86 +285,85 @@
   <transf name="trivial_true" proved="true" >
   </transf>
   </goal>
-  <goal name="def&#39;vc.70" expl="postcondition" proved="true">
-  <transf name="trivial_true" proved="true" >
-  </transf>
+  <goal name="def&#39;vc.70" expl="loop invariant init" proved="true">
+  <proof prover="2"><result status="valid" steps="5"/></proof>
   </goal>
   <goal name="def&#39;vc.71" expl="loop invariant init" proved="true">
-  <proof prover="2"><result status="valid" steps="5"/></proof>
+  <proof prover="2"><result status="valid" steps="234"/></proof>
   </goal>
   <goal name="def&#39;vc.72" expl="loop invariant init" proved="true">
-  <proof prover="2"><result status="valid" steps="234"/></proof>
+  <proof prover="2"><result status="valid" steps="40"/></proof>
   </goal>
   <goal name="def&#39;vc.73" expl="loop invariant init" proved="true">
   <proof prover="2"><result status="valid" steps="40"/></proof>
   </goal>
   <goal name="def&#39;vc.74" expl="loop invariant init" proved="true">
-  <proof prover="2"><result status="valid" steps="40"/></proof>
+  <proof prover="2"><result status="valid" steps="189"/></proof>
   </goal>
   <goal name="def&#39;vc.75" expl="loop invariant init" proved="true">
   <proof prover="2"><result status="valid" steps="189"/></proof>
   </goal>
   <goal name="def&#39;vc.76" expl="loop invariant init" proved="true">
-  <proof prover="2"><result status="valid" steps="189"/></proof>
+  <proof prover="2"><result status="valid" steps="200"/></proof>
   </goal>
   <goal name="def&#39;vc.77" expl="loop invariant init" proved="true">
-  <proof prover="2"><result status="valid" steps="200"/></proof>
+  <proof prover="2"><result status="valid" steps="371"/></proof>
   </goal>
   <goal name="def&#39;vc.78" expl="loop invariant init" proved="true">
-  <proof prover="2"><result status="valid" steps="371"/></proof>
+  <transf name="trivial_true" proved="true" >
+  </transf>
   </goal>
   <goal name="def&#39;vc.79" expl="loop invariant init" proved="true">
-  <transf name="trivial_true" proved="true" >
-  </transf>
+  <proof prover="2"><result status="valid" steps="283"/></proof>
   </goal>
   <goal name="def&#39;vc.80" expl="loop invariant init" proved="true">
-  <proof prover="2"><result status="valid" steps="283"/></proof>
+  <proof prover="2"><result status="valid" steps="340"/></proof>
   </goal>
   <goal name="def&#39;vc.81" expl="loop invariant init" proved="true">
-  <proof prover="2"><result status="valid" steps="340"/></proof>
+  <proof prover="2"><result status="valid" steps="308"/></proof>
   </goal>
   <goal name="def&#39;vc.82" expl="loop invariant init" proved="true">
-  <proof prover="2"><result status="valid" steps="308"/></proof>
+  <proof prover="2"><result status="valid" steps="60"/></proof>
   </goal>
   <goal name="def&#39;vc.83" expl="loop invariant init" proved="true">
+  <transf name="trivial_true" proved="true" >
+  </transf>
+  </goal>
+  <goal name="def&#39;vc.84" expl="loop invariant init" proved="true">
+  <transf name="trivial_true" proved="true" >
+  </transf>
+  </goal>
+  <goal name="def&#39;vc.85" expl="loop invariant init" proved="true">
+  <proof prover="2"><result status="valid" steps="366"/></proof>
+  </goal>
+  <goal name="def&#39;vc.86" expl="loop invariant init" proved="true">
+  <transf name="trivial_true" proved="true" >
+  </transf>
+  </goal>
+  <goal name="def&#39;vc.87" expl="loop invariant init" proved="true">
   <proof prover="2"><result status="valid" steps="60"/></proof>
   </goal>
-  <goal name="def&#39;vc.84" expl="loop invariant init" proved="true">
-  <transf name="trivial_true" proved="true" >
-  </transf>
-  </goal>
-  <goal name="def&#39;vc.85" expl="loop invariant init" proved="true">
-  <transf name="trivial_true" proved="true" >
-  </transf>
-  </goal>
-  <goal name="def&#39;vc.86" expl="loop invariant init" proved="true">
-  <proof prover="2"><result status="valid" steps="366"/></proof>
-  </goal>
-  <goal name="def&#39;vc.87" expl="loop invariant init" proved="true">
-  <transf name="trivial_true" proved="true" >
-  </transf>
-  </goal>
   <goal name="def&#39;vc.88" expl="loop invariant init" proved="true">
-  <proof prover="2"><result status="valid" steps="60"/></proof>
+  <transf name="trivial_true" proved="true" >
+  </transf>
   </goal>
   <goal name="def&#39;vc.89" expl="loop invariant init" proved="true">
   <transf name="trivial_true" proved="true" >
   </transf>
   </goal>
   <goal name="def&#39;vc.90" expl="loop invariant init" proved="true">
-  <transf name="trivial_true" proved="true" >
-  </transf>
+  <proof prover="2"><result status="valid" steps="53"/></proof>
   </goal>
   <goal name="def&#39;vc.91" expl="loop invariant init" proved="true">
-  <proof prover="2"><result status="valid" steps="53"/></proof>
+  <transf name="trivial_true" proved="true" >
+  </transf>
   </goal>
   <goal name="def&#39;vc.92" expl="loop invariant init" proved="true">
   <transf name="trivial_true" proved="true" >
   </transf>
   </goal>
-  <goal name="def&#39;vc.93" expl="loop invariant init" proved="true">
-  <transf name="trivial_true" proved="true" >
-  </transf>
+  <goal name="def&#39;vc.93" expl="precondition" proved="true">
+  <proof prover="2"><result status="valid" steps="5"/></proof>
   </goal>
   <goal name="def&#39;vc.94" expl="precondition" proved="true">
   <proof prover="2"><result status="valid" steps="5"/></proof>
@@ -373,60 +372,61 @@
   <proof prover="2"><result status="valid" steps="5"/></proof>
   </goal>
   <goal name="def&#39;vc.96" expl="precondition" proved="true">
-  <proof prover="2"><result status="valid" steps="5"/></proof>
-  </goal>
-  <goal name="def&#39;vc.97" expl="precondition" proved="true">
-  <transf name="trivial_true" proved="true" >
-  </transf>
-  </goal>
-  <goal name="def&#39;vc.98" expl="assertion" proved="true">
+  <transf name="trivial_true" proved="true" >
+  </transf>
+  </goal>
+  <goal name="def&#39;vc.97" expl="assertion" proved="true">
   <proof prover="2"><result status="valid" steps="13"/></proof>
   </goal>
-  <goal name="def&#39;vc.99" expl="postcondition" proved="true">
-  <transf name="trivial_true" proved="true" >
-  </transf>
-  </goal>
-  <goal name="def&#39;vc.100" expl="precondition" proved="true">
-  <proof prover="2"><result status="valid" steps="5"/></proof>
+  <goal name="def&#39;vc.98" expl="postcondition" proved="true">
+  <transf name="trivial_true" proved="true" >
+  </transf>
+  </goal>
+  <goal name="def&#39;vc.99" expl="precondition" proved="true">
+  <proof prover="2"><result status="valid" steps="5"/></proof>
+  </goal>
+  <goal name="def&#39;vc.100" expl="postcondition" proved="true">
+  <transf name="trivial_true" proved="true" >
+  </transf>
   </goal>
   <goal name="def&#39;vc.101" expl="postcondition" proved="true">
   <transf name="trivial_true" proved="true" >
   </transf>
   </goal>
-  <goal name="def&#39;vc.102" expl="postcondition" proved="true">
-  <transf name="trivial_true" proved="true" >
-  </transf>
-  </goal>
-  <goal name="def&#39;vc.103" expl="precondition" proved="true">
+  <goal name="def&#39;vc.102" expl="precondition" proved="true">
+  <proof prover="2"><result status="valid" steps="5"/></proof>
+  </goal>
+  <goal name="def&#39;vc.103" expl="assertion" proved="true">
   <proof prover="2"><result status="valid" steps="5"/></proof>
   </goal>
   <goal name="def&#39;vc.104" expl="assertion" proved="true">
-  <proof prover="2"><result status="valid" steps="5"/></proof>
-  </goal>
-  <goal name="def&#39;vc.105" expl="assertion" proved="true">
-  <transf name="trivial_true" proved="true" >
-  </transf>
+  <transf name="trivial_true" proved="true" >
+  </transf>
+  </goal>
+  <goal name="def&#39;vc.105" expl="precondition" proved="true">
+  <proof prover="2"><result status="valid" steps="5"/></proof>
   </goal>
   <goal name="def&#39;vc.106" expl="precondition" proved="true">
   <proof prover="2"><result status="valid" steps="5"/></proof>
   </goal>
   <goal name="def&#39;vc.107" expl="precondition" proved="true">
-  <proof prover="2"><result status="valid" steps="5"/></proof>
+  <proof prover="2"><result status="valid" steps="1157"/></proof>
   </goal>
   <goal name="def&#39;vc.108" expl="precondition" proved="true">
-  <proof prover="2"><result status="valid" steps="1157"/></proof>
+  <proof prover="2"><result status="valid" steps="908"/></proof>
   </goal>
   <goal name="def&#39;vc.109" expl="precondition" proved="true">
-  <proof prover="2"><result status="valid" steps="908"/></proof>
+  <proof prover="2"><result status="valid" steps="1170"/></proof>
   </goal>
   <goal name="def&#39;vc.110" expl="precondition" proved="true">
-  <proof prover="2"><result status="valid" steps="1170"/></proof>
+  <proof prover="2"><result status="valid" steps="1230"/></proof>
   </goal>
   <goal name="def&#39;vc.111" expl="precondition" proved="true">
-  <proof prover="2"><result status="valid" steps="1230"/></proof>
+  <proof prover="2"><result status="valid" steps="5"/></proof>
   </goal>
   <goal name="def&#39;vc.112" expl="precondition" proved="true">
-  <proof prover="2"><result status="valid" steps="5"/></proof>
+  <transf name="trivial_true" proved="true" >
+  </transf>
   </goal>
   <goal name="def&#39;vc.113" expl="precondition" proved="true">
   <transf name="trivial_true" proved="true" >
@@ -440,7 +440,7 @@
   <transf name="trivial_true" proved="true" >
   </transf>
   </goal>
-  <goal name="def&#39;vc.116" expl="precondition" proved="true">
+  <goal name="def&#39;vc.116" expl="postcondition" proved="true">
   <transf name="trivial_true" proved="true" >
   </transf>
   </goal>
@@ -448,76 +448,76 @@
   <transf name="trivial_true" proved="true" >
   </transf>
   </goal>
-  <goal name="def&#39;vc.118" expl="postcondition" proved="true">
-  <transf name="trivial_true" proved="true" >
-  </transf>
+  <goal name="def&#39;vc.118" expl="assertion" proved="true">
+  <proof prover="2"><result status="valid" steps="24611"/></proof>
   </goal>
   <goal name="def&#39;vc.119" expl="assertion" proved="true">
-  <proof prover="2"><result status="valid" steps="24611"/></proof>
+  <transf name="trivial_true" proved="true" >
+  </transf>
   </goal>
   <goal name="def&#39;vc.120" expl="assertion" proved="true">
   <transf name="trivial_true" proved="true" >
   </transf>
   </goal>
-  <goal name="def&#39;vc.121" expl="assertion" proved="true">
-  <transf name="trivial_true" proved="true" >
-  </transf>
+  <goal name="def&#39;vc.121" expl="precondition" proved="true">
+  <proof prover="2"><result status="valid" steps="5"/></proof>
   </goal>
   <goal name="def&#39;vc.122" expl="precondition" proved="true">
-  <proof prover="2"><result status="valid" steps="5"/></proof>
-  </goal>
-  <goal name="def&#39;vc.123" expl="precondition" proved="true">
-  <transf name="trivial_true" proved="true" >
-  </transf>
-  </goal>
-  <goal name="def&#39;vc.124" expl="assertion" proved="true">
+  <transf name="trivial_true" proved="true" >
+  </transf>
+  </goal>
+  <goal name="def&#39;vc.123" expl="assertion" proved="true">
   <proof prover="2"><result status="valid" steps="13"/></proof>
   </goal>
-  <goal name="def&#39;vc.125" expl="postcondition" proved="true">
-  <transf name="trivial_true" proved="true" >
-  </transf>
-  </goal>
-  <goal name="def&#39;vc.126" expl="precondition" proved="true">
-  <proof prover="2"><result status="valid" steps="5"/></proof>
+  <goal name="def&#39;vc.124" expl="postcondition" proved="true">
+  <transf name="trivial_true" proved="true" >
+  </transf>
+  </goal>
+  <goal name="def&#39;vc.125" expl="precondition" proved="true">
+  <proof prover="2"><result status="valid" steps="5"/></proof>
+  </goal>
+  <goal name="def&#39;vc.126" expl="postcondition" proved="true">
+  <transf name="trivial_true" proved="true" >
+  </transf>
   </goal>
   <goal name="def&#39;vc.127" expl="postcondition" proved="true">
   <transf name="trivial_true" proved="true" >
   </transf>
   </goal>
-  <goal name="def&#39;vc.128" expl="postcondition" proved="true">
-  <transf name="trivial_true" proved="true" >
-  </transf>
-  </goal>
-  <goal name="def&#39;vc.129" expl="precondition" proved="true">
+  <goal name="def&#39;vc.128" expl="precondition" proved="true">
+  <proof prover="2"><result status="valid" steps="5"/></proof>
+  </goal>
+  <goal name="def&#39;vc.129" expl="assertion" proved="true">
   <proof prover="2"><result status="valid" steps="5"/></proof>
   </goal>
   <goal name="def&#39;vc.130" expl="assertion" proved="true">
-  <proof prover="2"><result status="valid" steps="5"/></proof>
-  </goal>
-  <goal name="def&#39;vc.131" expl="assertion" proved="true">
-  <transf name="trivial_true" proved="true" >
-  </transf>
+  <transf name="trivial_true" proved="true" >
+  </transf>
+  </goal>
+  <goal name="def&#39;vc.131" expl="precondition" proved="true">
+  <proof prover="2"><result status="valid" steps="5"/></proof>
   </goal>
   <goal name="def&#39;vc.132" expl="precondition" proved="true">
   <proof prover="2"><result status="valid" steps="5"/></proof>
   </goal>
   <goal name="def&#39;vc.133" expl="precondition" proved="true">
-  <proof prover="2"><result status="valid" steps="5"/></proof>
+  <proof prover="2"><result status="valid" steps="1246"/></proof>
   </goal>
   <goal name="def&#39;vc.134" expl="precondition" proved="true">
-  <proof prover="2"><result status="valid" steps="1246"/></proof>
+  <proof prover="2"><result status="valid" steps="963"/></proof>
   </goal>
   <goal name="def&#39;vc.135" expl="precondition" proved="true">
-  <proof prover="2"><result status="valid" steps="963"/></proof>
+  <proof prover="2"><result status="valid" steps="1272"/></proof>
   </goal>
   <goal name="def&#39;vc.136" expl="precondition" proved="true">
-  <proof prover="2"><result status="valid" steps="1272"/></proof>
+  <proof prover="2"><result status="valid" steps="1267"/></proof>
   </goal>
   <goal name="def&#39;vc.137" expl="precondition" proved="true">
-  <proof prover="2"><result status="valid" steps="1267"/></proof>
+  <proof prover="2"><result status="valid" steps="5"/></proof>
   </goal>
   <goal name="def&#39;vc.138" expl="precondition" proved="true">
-  <proof prover="2"><result status="valid" steps="5"/></proof>
+  <transf name="trivial_true" proved="true" >
+  </transf>
   </goal>
   <goal name="def&#39;vc.139" expl="precondition" proved="true">
   <transf name="trivial_true" proved="true" >
@@ -531,7 +531,7 @@
   <transf name="trivial_true" proved="true" >
   </transf>
   </goal>
-  <goal name="def&#39;vc.142" expl="precondition" proved="true">
+  <goal name="def&#39;vc.142" expl="postcondition" proved="true">
   <transf name="trivial_true" proved="true" >
   </transf>
   </goal>
@@ -539,18 +539,18 @@
   <transf name="trivial_true" proved="true" >
   </transf>
   </goal>
-  <goal name="def&#39;vc.144" expl="postcondition" proved="true">
-  <transf name="trivial_true" proved="true" >
-  </transf>
+  <goal name="def&#39;vc.144" expl="assertion" proved="true">
+  <proof prover="2"><result status="valid" steps="25053"/></proof>
   </goal>
   <goal name="def&#39;vc.145" expl="assertion" proved="true">
-  <proof prover="2"><result status="valid" steps="25053"/></proof>
+  <transf name="trivial_true" proved="true" >
+  </transf>
   </goal>
   <goal name="def&#39;vc.146" expl="assertion" proved="true">
   <transf name="trivial_true" proved="true" >
   </transf>
   </goal>
-  <goal name="def&#39;vc.147" expl="assertion" proved="true">
+  <goal name="def&#39;vc.147" expl="precondition" proved="true">
   <transf name="trivial_true" proved="true" >
   </transf>
   </goal>
@@ -575,14 +575,14 @@
   </transf>
   </goal>
   <goal name="def&#39;vc.153" expl="precondition" proved="true">
-  <transf name="trivial_true" proved="true" >
-  </transf>
+  <proof prover="2"><result status="valid" steps="1421"/></proof>
   </goal>
   <goal name="def&#39;vc.154" expl="precondition" proved="true">
-  <proof prover="2"><result status="valid" steps="1421"/></proof>
+  <proof prover="2"><result status="valid" steps="872"/></proof>
   </goal>
   <goal name="def&#39;vc.155" expl="precondition" proved="true">
-  <proof prover="2"><result status="valid" steps="872"/></proof>
+  <transf name="trivial_true" proved="true" >
+  </transf>
   </goal>
   <goal name="def&#39;vc.156" expl="precondition" proved="true">
   <transf name="trivial_true" proved="true" >
@@ -592,11 +592,11 @@
   <transf name="trivial_true" proved="true" >
   </transf>
   </goal>
-  <goal name="def&#39;vc.158" expl="precondition" proved="true">
-  <transf name="trivial_true" proved="true" >
-  </transf>
-  </goal>
-  <goal name="def&#39;vc.159" expl="postcondition" proved="true">
+  <goal name="def&#39;vc.158" expl="postcondition" proved="true">
+  <transf name="trivial_true" proved="true" >
+  </transf>
+  </goal>
+  <goal name="def&#39;vc.159" expl="precondition" proved="true">
   <transf name="trivial_true" proved="true" >
   </transf>
   </goal>
@@ -604,11 +604,11 @@
   <transf name="trivial_true" proved="true" >
   </transf>
   </goal>
-  <goal name="def&#39;vc.161" expl="precondition" proved="true">
-  <transf name="trivial_true" proved="true" >
-  </transf>
-  </goal>
-  <goal name="def&#39;vc.162" expl="postcondition" proved="true">
+  <goal name="def&#39;vc.161" expl="postcondition" proved="true">
+  <transf name="trivial_true" proved="true" >
+  </transf>
+  </goal>
+  <goal name="def&#39;vc.162" expl="precondition" proved="true">
   <transf name="trivial_true" proved="true" >
   </transf>
   </goal>
@@ -620,11 +620,11 @@
   <transf name="trivial_true" proved="true" >
   </transf>
   </goal>
-  <goal name="def&#39;vc.165" expl="precondition" proved="true">
-  <transf name="trivial_true" proved="true" >
-  </transf>
-  </goal>
-  <goal name="def&#39;vc.166" expl="postcondition" proved="true">
+  <goal name="def&#39;vc.165" expl="postcondition" proved="true">
+  <transf name="trivial_true" proved="true" >
+  </transf>
+  </goal>
+  <goal name="def&#39;vc.166" expl="precondition" proved="true">
   <transf name="trivial_true" proved="true" >
   </transf>
   </goal>
@@ -632,11 +632,11 @@
   <transf name="trivial_true" proved="true" >
   </transf>
   </goal>
-  <goal name="def&#39;vc.168" expl="precondition" proved="true">
-  <transf name="trivial_true" proved="true" >
-  </transf>
-  </goal>
-  <goal name="def&#39;vc.169" expl="postcondition" proved="true">
+  <goal name="def&#39;vc.168" expl="postcondition" proved="true">
+  <transf name="trivial_true" proved="true" >
+  </transf>
+  </goal>
+  <goal name="def&#39;vc.169" expl="precondition" proved="true">
   <transf name="trivial_true" proved="true" >
   </transf>
   </goal>
@@ -644,7 +644,7 @@
   <transf name="trivial_true" proved="true" >
   </transf>
   </goal>
-  <goal name="def&#39;vc.171" expl="precondition" proved="true">
+  <goal name="def&#39;vc.171" expl="postcondition" proved="true">
   <transf name="trivial_true" proved="true" >
   </transf>
   </goal>
@@ -652,7 +652,7 @@
   <transf name="trivial_true" proved="true" >
   </transf>
   </goal>
-  <goal name="def&#39;vc.173" expl="postcondition" proved="true">
+  <goal name="def&#39;vc.173" expl="precondition" proved="true">
   <transf name="trivial_true" proved="true" >
   </transf>
   </goal>
@@ -660,7 +660,7 @@
   <transf name="trivial_true" proved="true" >
   </transf>
   </goal>
-  <goal name="def&#39;vc.175" expl="precondition" proved="true">
+  <goal name="def&#39;vc.175" expl="postcondition" proved="true">
   <transf name="trivial_true" proved="true" >
   </transf>
   </goal>
@@ -668,7 +668,7 @@
   <transf name="trivial_true" proved="true" >
   </transf>
   </goal>
-  <goal name="def&#39;vc.177" expl="postcondition" proved="true">
+  <goal name="def&#39;vc.177" expl="precondition" proved="true">
   <transf name="trivial_true" proved="true" >
   </transf>
   </goal>
@@ -680,7 +680,7 @@
   <transf name="trivial_true" proved="true" >
   </transf>
   </goal>
-  <goal name="def&#39;vc.180" expl="precondition" proved="true">
+  <goal name="def&#39;vc.180" expl="postcondition" proved="true">
   <transf name="trivial_true" proved="true" >
   </transf>
   </goal>
@@ -688,7 +688,7 @@
   <transf name="trivial_true" proved="true" >
   </transf>
   </goal>
-  <goal name="def&#39;vc.182" expl="postcondition" proved="true">
+  <goal name="def&#39;vc.182" expl="precondition" proved="true">
   <transf name="trivial_true" proved="true" >
   </transf>
   </goal>
@@ -704,7 +704,7 @@
   <transf name="trivial_true" proved="true" >
   </transf>
   </goal>
-  <goal name="def&#39;vc.186" expl="precondition" proved="true">
+  <goal name="def&#39;vc.186" expl="postcondition" proved="true">
   <transf name="trivial_true" proved="true" >
   </transf>
   </goal>
@@ -756,98 +756,98 @@
   <transf name="trivial_true" proved="true" >
   </transf>
   </goal>
-  <goal name="def&#39;vc.199" expl="postcondition" proved="true">
-  <transf name="trivial_true" proved="true" >
-  </transf>
-  </goal>
-  <goal name="def&#39;vc.200" expl="postcondition" proved="true">
-  <transf name="trivial_true" proved="true" >
-  </transf>
+  <goal name="def&#39;vc.199" expl="loop invariant preservation" proved="true">
+  <proof prover="2"><result status="valid" steps="62"/></proof>
+  </goal>
+  <goal name="def&#39;vc.200" expl="loop invariant preservation" proved="true">
+  <proof prover="2"><result status="valid" steps="626"/></proof>
   </goal>
   <goal name="def&#39;vc.201" expl="loop invariant preservation" proved="true">
-  <proof prover="2"><result status="valid" steps="62"/></proof>
+  <proof prover="2"><result status="valid" steps="1900"/></proof>
   </goal>
   <goal name="def&#39;vc.202" expl="loop invariant preservation" proved="true">
-  <proof prover="2"><result status="valid" steps="626"/></proof>
+  <proof prover="2"><result status="valid" steps="2862"/></proof>
   </goal>
   <goal name="def&#39;vc.203" expl="loop invariant preservation" proved="true">
-  <proof prover="2"><result status="valid" steps="1900"/></proof>
+  <proof prover="2"><result status="valid" steps="526"/></proof>
   </goal>
   <goal name="def&#39;vc.204" expl="loop invariant preservation" proved="true">
-  <proof prover="2"><result status="valid" steps="2862"/></proof>
+  <proof prover="2"><result status="valid" steps="522"/></proof>
   </goal>
   <goal name="def&#39;vc.205" expl="loop invariant preservation" proved="true">
-  <proof prover="2"><result status="valid" steps="526"/></proof>
+  <proof prover="2"><result status="valid" steps="1751"/></proof>
   </goal>
   <goal name="def&#39;vc.206" expl="loop invariant preservation" proved="true">
-  <proof prover="2"><result status="valid" steps="522"/></proof>
+  <proof prover="2"><result status="valid" steps="1204"/></proof>
   </goal>
   <goal name="def&#39;vc.207" expl="loop invariant preservation" proved="true">
-  <proof prover="2"><result status="valid" steps="1751"/></proof>
+  <transf name="trivial_true" proved="true" >
+  </transf>
   </goal>
   <goal name="def&#39;vc.208" expl="loop invariant preservation" proved="true">
-  <proof prover="2"><result status="valid" steps="1204"/></proof>
+  <proof prover="2"><result status="valid" steps="6482"/></proof>
   </goal>
   <goal name="def&#39;vc.209" expl="loop invariant preservation" proved="true">
-  <transf name="trivial_true" proved="true" >
-  </transf>
+  <proof prover="2"><result status="valid" steps="12945"/></proof>
   </goal>
   <goal name="def&#39;vc.210" expl="loop invariant preservation" proved="true">
-  <proof prover="2"><result status="valid" steps="6482"/></proof>
+  <proof prover="2"><result status="valid" steps="29274"/></proof>
   </goal>
   <goal name="def&#39;vc.211" expl="loop invariant preservation" proved="true">
-  <proof prover="2"><result status="valid" steps="12945"/></proof>
-  </goal>
-  <goal name="def&#39;vc.212" expl="loop invariant preservation" proved="true">
-  <proof prover="2"><result status="valid" steps="29274"/></proof>
-  </goal>
-  <goal name="def&#39;vc.213" expl="loop invariant preservation" proved="true">
   <proof prover="0"><result status="timeout"/></proof>
   <proof prover="1"><result status="valid" steps="147241"/></proof>
   <proof prover="2"><result status="timeout"/></proof>
   </goal>
+  <goal name="def&#39;vc.212" expl="loop invariant preservation" proved="true">
+  <transf name="trivial_true" proved="true" >
+  </transf>
+  </goal>
+  <goal name="def&#39;vc.213" expl="loop invariant preservation" proved="true">
+  <transf name="trivial_true" proved="true" >
+  </transf>
+  </goal>
   <goal name="def&#39;vc.214" expl="loop invariant preservation" proved="true">
-  <transf name="trivial_true" proved="true" >
-  </transf>
-  </goal>
-  <goal name="def&#39;vc.215" expl="loop invariant preservation" proved="true">
-  <transf name="trivial_true" proved="true" >
-  </transf>
-  </goal>
-  <goal name="def&#39;vc.216" expl="loop invariant preservation" proved="true">
   <proof prover="0"><result status="timeout"/></proof>
   <proof prover="1"><result status="valid" steps="3010118"/></proof>
   <proof prover="2"><result status="timeout"/></proof>
   </goal>
-  <goal name="def&#39;vc.217" expl="loop invariant preservation" proved="true">
-  <transf name="trivial_true" proved="true" >
-  </transf>
-  </goal>
-  <goal name="def&#39;vc.218" expl="loop invariant preservation" proved="true">
+  <goal name="def&#39;vc.215" expl="loop invariant preservation" proved="true">
+  <transf name="trivial_true" proved="true" >
+  </transf>
+  </goal>
+  <goal name="def&#39;vc.216" expl="loop invariant preservation" proved="true">
   <proof prover="0"><result status="timeout"/></proof>
   <proof prover="1"><result status="valid" steps="163261"/></proof>
   <proof prover="2"><result status="timeout"/></proof>
   </goal>
+  <goal name="def&#39;vc.217" expl="loop invariant preservation" proved="true">
+  <transf name="trivial_true" proved="true" >
+  </transf>
+  </goal>
+  <goal name="def&#39;vc.218" expl="loop invariant preservation" proved="true">
+  <transf name="trivial_true" proved="true" >
+  </transf>
+  </goal>
   <goal name="def&#39;vc.219" expl="loop invariant preservation" proved="true">
-  <transf name="trivial_true" proved="true" >
-  </transf>
+  <proof prover="2"><result status="valid" steps="2468"/></proof>
   </goal>
   <goal name="def&#39;vc.220" expl="loop invariant preservation" proved="true">
   <transf name="trivial_true" proved="true" >
   </transf>
   </goal>
   <goal name="def&#39;vc.221" expl="loop invariant preservation" proved="true">
-  <proof prover="2"><result status="valid" steps="2468"/></proof>
-  </goal>
-  <goal name="def&#39;vc.222" expl="loop invariant preservation" proved="true">
-  <transf name="trivial_true" proved="true" >
-  </transf>
-  </goal>
-  <goal name="def&#39;vc.223" expl="loop invariant preservation" proved="true">
-  <transf name="trivial_true" proved="true" >
-  </transf>
-  </goal>
-  <goal name="def&#39;vc.224" expl="precondition" proved="true">
+  <transf name="trivial_true" proved="true" >
+  </transf>
+  </goal>
+  <goal name="def&#39;vc.222" expl="precondition" proved="true">
+  <transf name="trivial_true" proved="true" >
+  </transf>
+  </goal>
+  <goal name="def&#39;vc.223" expl="precondition" proved="true">
+  <transf name="trivial_true" proved="true" >
+  </transf>
+  </goal>
+  <goal name="def&#39;vc.224" expl="postcondition" proved="true">
   <transf name="trivial_true" proved="true" >
   </transf>
   </goal>
@@ -855,50 +855,30 @@
   <transf name="trivial_true" proved="true" >
   </transf>
   </goal>
-  <goal name="def&#39;vc.226" expl="postcondition" proved="true">
-  <transf name="trivial_true" proved="true" >
-  </transf>
-  </goal>
-  <goal name="def&#39;vc.227" expl="precondition" proved="true">
-  <transf name="trivial_true" proved="true" >
-  </transf>
-  </goal>
-  <goal name="def&#39;vc.228" expl="precondition" proved="true">
-  <transf name="trivial_true" proved="true" >
-  </transf>
+  <goal name="def&#39;vc.226" expl="precondition" proved="true">
+  <transf name="trivial_true" proved="true" >
+  </transf>
+  </goal>
+  <goal name="def&#39;vc.227" expl="postcondition" proved="true">
+  <transf name="trivial_true" proved="true" >
+  </transf>
+  </goal>
+  <goal name="def&#39;vc.228" expl="postcondition" proved="true">
+  <proof prover="2"><result status="valid" steps="68708"/></proof>
   </goal>
   <goal name="def&#39;vc.229" expl="postcondition" proved="true">
-  <transf name="trivial_true" proved="true" >
-  </transf>
+  <proof prover="0"><result status="timeout"/></proof>
+  <proof prover="1"><result status="valid" steps="279192"/></proof>
+  <proof prover="2"><result status="timeout"/></proof>
   </goal>
   <goal name="def&#39;vc.230" expl="postcondition" proved="true">
-  <proof prover="2"><result status="valid" steps="68708"/></proof>
+  <proof prover="0"><result status="timeout"/></proof>
+  <proof prover="1"><result status="valid" steps="759302"/></proof>
+  <proof prover="2"><result status="timeout"/></proof>
   </goal>
   <goal name="def&#39;vc.231" expl="postcondition" proved="true">
   <proof prover="0"><result status="timeout"/></proof>
-<<<<<<< HEAD
-  <proof prover="1"><result status="valid" steps="288608"/></proof>
-=======
-  <proof prover="1"><result status="valid" steps="279192"/></proof>
->>>>>>> 339bffd3
-  <proof prover="2"><result status="timeout"/></proof>
-  </goal>
-  <goal name="def&#39;vc.232" expl="postcondition" proved="true">
-  <proof prover="0"><result status="timeout"/></proof>
-<<<<<<< HEAD
-  <proof prover="1"><result status="valid" steps="1545820"/></proof>
-=======
-  <proof prover="1"><result status="valid" steps="759302"/></proof>
->>>>>>> 339bffd3
-  <proof prover="2"><result status="timeout"/></proof>
-  </goal>
-  <goal name="def&#39;vc.233" expl="postcondition" proved="true">
-  <proof prover="0"><result status="timeout"/></proof>
-<<<<<<< HEAD
-  <proof prover="1"><result status="valid" steps="701073"/></proof>
-=======
   <proof prover="1"><result status="valid" steps="2158282"/></proof>
->>>>>>> 339bffd3
   <proof prover="2"><result status="timeout"/></proof>
   </goal>
  </transf>
