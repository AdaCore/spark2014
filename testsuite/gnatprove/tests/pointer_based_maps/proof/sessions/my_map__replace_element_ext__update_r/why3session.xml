<?xml version="1.0" encoding="UTF-8"?>
<!DOCTYPE why3session PUBLIC "-//Why3//proof session v5//EN"
"http://why3.lri.fr/why3session.dtd">
<why3session shape_version="6">
<prover id="0" name="altergo" version="1.30-gnatprove" timelimit="60" steplimit="0" memlimit="2000"/>
<prover id="1" name="Z3" version="4.5.1-gnatprove" timelimit="60" steplimit="0" memlimit="2000"/>
<prover id="2" name="CVC4" version="1.6-gnatprove" timelimit="60" steplimit="0" memlimit="2000"/>
<prover id="3" name="CVC4_CE" version="1.6-gnatprove" timelimit="10" steplimit="0" memlimit="2000"/>
<file format="gnat-json">
<path name=".."/><path name=".."/><path name=".."/><path name="gnatprove"/>
<path name="my_map__replace_element_ext__update_r.gnat-json"/>
<theory name="My_map__replace_element_ext__update_r__subprogram_def">
 <goal name="def&#39;vc" expl="VC for def">
 <transf name="split_goal_wp_conj" >
  <goal name="def&#39;vc.0" expl="postcondition" proved="true">
  <transf name="trivial_true" proved="true" >
  </transf>
  </goal>
  <goal name="def&#39;vc.1" expl="precondition" proved="true">
  <transf name="trivial_true" proved="true" >
  </transf>
  </goal>
  <goal name="def&#39;vc.2" expl="postcondition" proved="true">
  <transf name="trivial_true" proved="true" >
  </transf>
  </goal>
  <goal name="def&#39;vc.3" expl="precondition" proved="true">
  <proof prover="2"><result status="valid" steps="5"/></proof>
  </goal>
  <goal name="def&#39;vc.4" expl="precondition" proved="true">
  <transf name="trivial_true" proved="true" >
  </transf>
  </goal>
  <goal name="def&#39;vc.5" expl="precondition" proved="true">
  <proof prover="2"><result status="valid" steps="5"/></proof>
  </goal>
  <goal name="def&#39;vc.6" expl="precondition" proved="true">
  <proof prover="2"><result status="valid" steps="5"/></proof>
  </goal>
  <goal name="def&#39;vc.7" expl="precondition" proved="true">
  <transf name="trivial_true" proved="true" >
  </transf>
  </goal>
  <goal name="def&#39;vc.8" expl="precondition" proved="true">
  <proof prover="2"><result status="valid" steps="5"/></proof>
  </goal>
  <goal name="def&#39;vc.9" expl="precondition" proved="true">
  <proof prover="2"><result status="valid" steps="5"/></proof>
  </goal>
  <goal name="def&#39;vc.10" expl="precondition" proved="true">
  <transf name="trivial_true" proved="true" >
  </transf>
  </goal>
  <goal name="def&#39;vc.11" expl="assertion" proved="true">
  <proof prover="2"><result status="valid" steps="5"/></proof>
  </goal>
  <goal name="def&#39;vc.12" expl="postcondition" proved="true">
  <transf name="trivial_true" proved="true" >
  </transf>
  </goal>
  <goal name="def&#39;vc.13" expl="assertion" proved="true">
  <proof prover="2"><result status="valid" steps="5"/></proof>
  </goal>
  <goal name="def&#39;vc.14" expl="postcondition" proved="true">
  <transf name="trivial_true" proved="true" >
  </transf>
  </goal>
  <goal name="def&#39;vc.15" expl="precondition" proved="true">
  <proof prover="2"><result status="valid" steps="5"/></proof>
  </goal>
  <goal name="def&#39;vc.16" expl="precondition" proved="true">
  <transf name="trivial_true" proved="true" >
  </transf>
  </goal>
  <goal name="def&#39;vc.17" expl="assertion">
  <proof prover="0"><result status="timeout"/></proof>
<<<<<<< HEAD
  <proof prover="1"><result status="unknown" steps="23096942"/></proof>
=======
  <proof prover="1"><result status="unknown" steps="23050439"/></proof>
>>>>>>> 339bffd3
  <proof prover="2"><result status="timeout"/></proof>
  <proof prover="3"><result status="timeout"/></proof>
  </goal>
  <goal name="def&#39;vc.18" expl="postcondition" proved="true">
  <transf name="trivial_true" proved="true" >
  </transf>
  </goal>
  <goal name="def&#39;vc.19" expl="precondition" proved="true">
  <proof prover="2"><result status="valid" steps="14"/></proof>
  </goal>
  <goal name="def&#39;vc.20" expl="precondition" proved="true">
  <transf name="trivial_true" proved="true" >
  </transf>
  </goal>
  <goal name="def&#39;vc.21" expl="precondition" proved="true">
  <proof prover="2"><result status="valid" steps="21"/></proof>
  </goal>
  <goal name="def&#39;vc.22" expl="precondition" proved="true">
  <transf name="trivial_true" proved="true" >
  </transf>
  </goal>
  <goal name="def&#39;vc.23" expl="precondition" proved="true">
  <proof prover="2"><result status="valid" steps="14"/></proof>
  </goal>
  <goal name="def&#39;vc.24" expl="precondition" proved="true">
  <proof prover="2"><result status="valid" steps="78"/></proof>
  </goal>
  <goal name="def&#39;vc.25" expl="precondition" proved="true">
  <proof prover="2"><result status="valid" steps="14"/></proof>
  </goal>
  <goal name="def&#39;vc.26" expl="precondition" proved="true">
  <proof prover="2"><result status="valid" steps="5"/></proof>
  </goal>
  <goal name="def&#39;vc.27" expl="postcondition" proved="true">
  <transf name="trivial_true" proved="true" >
  </transf>
  </goal>
  <goal name="def&#39;vc.28" expl="precondition" proved="true">
  <proof prover="2"><result status="valid" steps="14"/></proof>
  </goal>
  <goal name="def&#39;vc.29" expl="precondition" proved="true">
  <transf name="trivial_true" proved="true" >
  </transf>
  </goal>
  <goal name="def&#39;vc.30" expl="precondition" proved="true">
  <proof prover="2"><result status="valid" steps="5"/></proof>
  </goal>
  <goal name="def&#39;vc.31" expl="precondition" proved="true">
  <proof prover="2"><result status="valid" steps="21"/></proof>
  </goal>
  <goal name="def&#39;vc.32" expl="precondition" proved="true">
  <transf name="trivial_true" proved="true" >
  </transf>
  </goal>
  <goal name="def&#39;vc.33" expl="postcondition" proved="true">
  <transf name="trivial_true" proved="true" >
  </transf>
  </goal>
  <goal name="def&#39;vc.34" expl="precondition" proved="true">
  <proof prover="2"><result status="valid" steps="5"/></proof>
  </goal>
  <goal name="def&#39;vc.35" expl="precondition" proved="true">
  <transf name="trivial_true" proved="true" >
  </transf>
  </goal>
  <goal name="def&#39;vc.36" expl="precondition" proved="true">
  <proof prover="2"><result status="valid" steps="5"/></proof>
  </goal>
  <goal name="def&#39;vc.37" expl="precondition" proved="true">
  <proof prover="2"><result status="valid" steps="5"/></proof>
  </goal>
  <goal name="def&#39;vc.38" expl="precondition" proved="true">
  <proof prover="2"><result status="valid" steps="5"/></proof>
  </goal>
  <goal name="def&#39;vc.39" expl="precondition" proved="true">
  <proof prover="2"><result status="valid" steps="5"/></proof>
  </goal>
  <goal name="def&#39;vc.40" expl="postcondition" proved="true">
  <transf name="trivial_true" proved="true" >
  </transf>
  </goal>
  <goal name="def&#39;vc.41" expl="postcondition" proved="true">
  <proof prover="2"><result status="valid" steps="660"/></proof>
  </goal>
  <goal name="def&#39;vc.42" expl="postcondition" proved="true">
  <proof prover="2"><result status="valid" steps="6729"/></proof>
  </goal>
 </transf>
 </goal>
</theory>
</file>
</why3session><|MERGE_RESOLUTION|>--- conflicted
+++ resolved
@@ -74,11 +74,7 @@
   </goal>
   <goal name="def&#39;vc.17" expl="assertion">
   <proof prover="0"><result status="timeout"/></proof>
-<<<<<<< HEAD
-  <proof prover="1"><result status="unknown" steps="23096942"/></proof>
-=======
   <proof prover="1"><result status="unknown" steps="23050439"/></proof>
->>>>>>> 339bffd3
   <proof prover="2"><result status="timeout"/></proof>
   <proof prover="3"><result status="timeout"/></proof>
   </goal>
