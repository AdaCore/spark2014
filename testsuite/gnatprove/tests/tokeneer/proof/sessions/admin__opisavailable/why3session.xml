--- conflicted
+++ resolved
@@ -39,97 +39,84 @@
   <transf name="trivial_true" proved="true" >
   </transf>
   </goal>
-  <goal name="def&#39;vc.8" expl="postcondition" proved="true">
+  <goal name="def&#39;vc.8" expl="loop invariant init" proved="true">
+  <proof prover="0"><result status="valid" steps="5"/></proof>
+  </goal>
+  <goal name="def&#39;vc.9" expl="precondition" proved="true">
   <transf name="trivial_true" proved="true" >
   </transf>
   </goal>
-  <goal name="def&#39;vc.9" expl="loop invariant init" proved="true">
-  <proof prover="0"><result status="valid" steps="5"/></proof>
+  <goal name="def&#39;vc.10" expl="check">
+  <proof prover="0" timelimit="1"><result status="unknown" steps="6169"/></proof>
   </goal>
-  <goal name="def&#39;vc.10" expl="precondition" proved="true">
+  <goal name="def&#39;vc.11" expl="postcondition" proved="true">
   <transf name="trivial_true" proved="true" >
   </transf>
   </goal>
-  <goal name="def&#39;vc.11" expl="check">
-  <proof prover="0" timelimit="1"><result status="unknown" steps="6169"/></proof>
-  </goal>
-  <goal name="def&#39;vc.12" expl="postcondition" proved="true">
-  <transf name="trivial_true" proved="true" >
-  </transf>
+  <goal name="def&#39;vc.12" expl="assertion" proved="true">
+  <proof prover="0"><result status="valid" steps="222"/></proof>
   </goal>
   <goal name="def&#39;vc.13" expl="assertion" proved="true">
   <proof prover="0"><result status="valid" steps="222"/></proof>
   </goal>
-  <goal name="def&#39;vc.14" expl="assertion" proved="true">
-  <proof prover="0"><result status="valid" steps="222"/></proof>
-  </goal>
-<<<<<<< HEAD
-  <goal name="def&#39;vc.15" expl="check">
+  <goal name="def&#39;vc.14" expl="check">
   <proof prover="0" timelimit="1"><result status="unknown" steps="7418"/></proof>
   </goal>
-  <goal name="def&#39;vc.16" expl="postcondition" proved="true">
-  <transf name="trivial_true" proved="true" >
-  </transf>
-=======
-  <goal name="def&#39;vc.14" expl="check">
-  <proof prover="0" timelimit="1"><result status="unknown" steps="7418"/></proof>
->>>>>>> 339bffd3
-  </goal>
-  <goal name="def&#39;vc.17" expl="postcondition" proved="true">
+  <goal name="def&#39;vc.15" expl="postcondition" proved="true">
   <transf name="trivial_true" proved="true" >
   </transf>
   </goal>
-  <goal name="def&#39;vc.18" expl="loop invariant preservation" proved="true">
+  <goal name="def&#39;vc.16" expl="loop invariant preservation" proved="true">
   <proof prover="0"><result status="valid" steps="5"/></proof>
   </goal>
+  <goal name="def&#39;vc.17" expl="check">
+  <proof prover="0" timelimit="1"><result status="unknown" steps="7790"/></proof>
+  </goal>
+  <goal name="def&#39;vc.18" expl="postcondition" proved="true">
+  <transf name="trivial_true" proved="true" >
+  </transf>
+  </goal>
   <goal name="def&#39;vc.19" expl="check">
-  <proof prover="0" timelimit="1"><result status="unknown" steps="7790"/></proof>
+  <proof prover="0" timelimit="1"><result status="unknown" steps="7850"/></proof>
   </goal>
   <goal name="def&#39;vc.20" expl="postcondition" proved="true">
   <transf name="trivial_true" proved="true" >
   </transf>
   </goal>
-  <goal name="def&#39;vc.21" expl="check">
-  <proof prover="0" timelimit="1"><result status="unknown" steps="7850"/></proof>
+  <goal name="def&#39;vc.21" expl="precondition" proved="true">
+  <proof prover="0"><result status="valid" steps="5"/></proof>
   </goal>
-  <goal name="def&#39;vc.22" expl="postcondition" proved="true">
+  <goal name="def&#39;vc.22" expl="precondition" proved="true">
   <transf name="trivial_true" proved="true" >
   </transf>
   </goal>
-  <goal name="def&#39;vc.23" expl="precondition" proved="true">
-  <proof prover="0"><result status="valid" steps="5"/></proof>
-  </goal>
-  <goal name="def&#39;vc.24" expl="precondition" proved="true">
+  <goal name="def&#39;vc.23" expl="postcondition" proved="true">
   <transf name="trivial_true" proved="true" >
   </transf>
+  </goal>
+  <goal name="def&#39;vc.24" expl="check">
+  <proof prover="0" timelimit="1"><result status="unknown" steps="7850"/></proof>
   </goal>
   <goal name="def&#39;vc.25" expl="postcondition" proved="true">
   <transf name="trivial_true" proved="true" >
   </transf>
   </goal>
-  <goal name="def&#39;vc.26" expl="check">
-  <proof prover="0" timelimit="1"><result status="unknown" steps="7850"/></proof>
+  <goal name="def&#39;vc.26" expl="precondition" proved="true">
+  <proof prover="0"><result status="valid" steps="5"/></proof>
   </goal>
-  <goal name="def&#39;vc.27" expl="postcondition" proved="true">
+  <goal name="def&#39;vc.27" expl="precondition" proved="true">
   <transf name="trivial_true" proved="true" >
   </transf>
   </goal>
-  <goal name="def&#39;vc.28" expl="precondition" proved="true">
-  <proof prover="0"><result status="valid" steps="5"/></proof>
+  <goal name="def&#39;vc.28" expl="postcondition" proved="true">
+  <transf name="trivial_true" proved="true" >
+  </transf>
   </goal>
-  <goal name="def&#39;vc.29" expl="precondition" proved="true">
+  <goal name="def&#39;vc.29" expl="postcondition" proved="true">
   <transf name="trivial_true" proved="true" >
   </transf>
   </goal>
   <goal name="def&#39;vc.30" expl="postcondition" proved="true">
-  <transf name="trivial_true" proved="true" >
-  </transf>
-  </goal>
-  <goal name="def&#39;vc.31" expl="postcondition" proved="true">
-  <transf name="trivial_true" proved="true" >
-  </transf>
-  </goal>
-  <goal name="def&#39;vc.32" expl="postcondition" proved="true">
   <proof prover="0"><result status="valid" steps="64"/></proof>
   </goal>
  </transf>
