<?xml version="1.0" encoding="UTF-8"?>
<!DOCTYPE why3session PUBLIC "-//Why3//proof session v5//EN"
"http://why3.lri.fr/why3session.dtd">
<why3session shape_version="6">
<prover id="0" name="CVC4" version="1.6-gnatprove" timelimit="240" steplimit="0" memlimit="0"/>
<file format="gnat-json" proved="true">
<path name=".."/><path name=".."/><path name=".."/><path name="gnatprove"/>
<path name="skein__skein_512_process_block.gnat-json"/>
<theory name="Skein__skein_512_process_block__subprogram_def" proved="true">
 <goal name="def&#39;vc" expl="VC for def" proved="true">
 <transf name="split_goal_wp_conj" proved="true" >
  <goal name="def&#39;vc.0" expl="postcondition" proved="true">
  <transf name="trivial_true" proved="true" >
  </transf>
  </goal>
  <goal name="def&#39;vc.1" expl="postcondition" proved="true">
  <transf name="trivial_true" proved="true" >
  </transf>
  </goal>
  <goal name="def&#39;vc.2" expl="precondition" proved="true">
  <transf name="trivial_true" proved="true" >
  </transf>
  </goal>
  <goal name="def&#39;vc.3" expl="postcondition" proved="true">
  <transf name="trivial_true" proved="true" >
  </transf>
  </goal>
  <goal name="def&#39;vc.4" expl="postcondition" proved="true">
  <transf name="trivial_true" proved="true" >
  </transf>
  </goal>
  <goal name="def&#39;vc.5" expl="postcondition" proved="true">
  <transf name="trivial_true" proved="true" >
  </transf>
  </goal>
  <goal name="def&#39;vc.6" expl="postcondition" proved="true">
  <transf name="trivial_true" proved="true" >
  </transf>
  </goal>
  <goal name="def&#39;vc.7" expl="postcondition" proved="true">
  <transf name="trivial_true" proved="true" >
  </transf>
  </goal>
  <goal name="def&#39;vc.8" expl="precondition" proved="true">
  <proof prover="0"><result status="valid" steps="5"/></proof>
  </goal>
  <goal name="def&#39;vc.9" expl="precondition" proved="true">
  <proof prover="0"><result status="valid" steps="5"/></proof>
  </goal>
  <goal name="def&#39;vc.10" expl="postcondition" proved="true">
  <transf name="trivial_true" proved="true" >
  </transf>
  </goal>
  <goal name="def&#39;vc.11" expl="postcondition" proved="true">
  <transf name="trivial_true" proved="true" >
  </transf>
  </goal>
  <goal name="def&#39;vc.12" expl="postcondition" proved="true">
  <transf name="trivial_true" proved="true" >
  </transf>
  </goal>
  <goal name="def&#39;vc.13" expl="postcondition" proved="true">
  <transf name="trivial_true" proved="true" >
  </transf>
  </goal>
  <goal name="def&#39;vc.14" expl="postcondition" proved="true">
  <transf name="trivial_true" proved="true" >
  </transf>
  </goal>
  <goal name="def&#39;vc.15" expl="precondition" proved="true">
  <proof prover="0"><result status="valid" steps="5"/></proof>
  </goal>
  <goal name="def&#39;vc.16" expl="postcondition" proved="true">
  <transf name="trivial_true" proved="true" >
  </transf>
  </goal>
  <goal name="def&#39;vc.17" expl="postcondition" proved="true">
  <transf name="trivial_true" proved="true" >
  </transf>
  </goal>
  <goal name="def&#39;vc.18" expl="postcondition" proved="true">
  <transf name="trivial_true" proved="true" >
  </transf>
  </goal>
  <goal name="def&#39;vc.19" expl="postcondition" proved="true">
  <transf name="trivial_true" proved="true" >
  </transf>
  </goal>
  <goal name="def&#39;vc.20" expl="precondition" proved="true">
  <transf name="trivial_true" proved="true" >
  </transf>
  </goal>
  <goal name="def&#39;vc.21" expl="precondition" proved="true">
  <transf name="trivial_true" proved="true" >
  </transf>
  </goal>
  <goal name="def&#39;vc.22" expl="postcondition" proved="true">
  <transf name="trivial_true" proved="true" >
  </transf>
  </goal>
<<<<<<< HEAD
  <goal name="def&#39;vc.23" expl="postcondition" proved="true">
  <transf name="trivial_true" proved="true" >
  </transf>
  </goal>
  <goal name="def&#39;vc.24" expl="postcondition" proved="true">
  <transf name="trivial_true" proved="true" >
  </transf>
  </goal>
  <goal name="def&#39;vc.25" expl="postcondition" proved="true">
  <transf name="trivial_true" proved="true" >
  </transf>
  </goal>
  <goal name="def&#39;vc.26" expl="precondition" proved="true">
=======
  <goal name="def&#39;vc.23" expl="precondition" proved="true">
  <proof prover="0"><result status="valid" steps="5"/></proof>
  </goal>
  <goal name="def&#39;vc.24" expl="assertion" proved="true">
  <proof prover="0"><result status="valid" steps="5"/></proof>
  </goal>
  <goal name="def&#39;vc.25" expl="assertion" proved="true">
  <proof prover="0"><result status="valid" steps="845940"/></proof>
  </goal>
  <goal name="def&#39;vc.26" expl="assertion" proved="true">
>>>>>>> 339bffd3
  <proof prover="0"><result status="valid" steps="5"/></proof>
  </goal>
  <goal name="def&#39;vc.27" expl="assertion" proved="true">
  <proof prover="0"><result status="valid" steps="39188"/></proof>
  </goal>
  <goal name="def&#39;vc.28" expl="assertion" proved="true">
<<<<<<< HEAD
  <proof prover="0"><result status="valid" steps="845940"/></proof>
=======
  <proof prover="0"><result status="valid" steps="5"/></proof>
>>>>>>> 339bffd3
  </goal>
  <goal name="def&#39;vc.29" expl="assertion" proved="true">
  <proof prover="0"><result status="valid" steps="42770"/></proof>
  </goal>
  <goal name="def&#39;vc.30" expl="assertion" proved="true">
<<<<<<< HEAD
  <proof prover="0"><result status="valid" steps="39188"/></proof>
=======
  <proof prover="0"><result status="valid" steps="5"/></proof>
>>>>>>> 339bffd3
  </goal>
  <goal name="def&#39;vc.31" expl="assertion" proved="true">
  <proof prover="0"><result status="valid" steps="46157"/></proof>
  </goal>
  <goal name="def&#39;vc.32" expl="assertion" proved="true">
<<<<<<< HEAD
  <proof prover="0"><result status="valid" steps="42770"/></proof>
=======
  <proof prover="0"><result status="valid" steps="5"/></proof>
>>>>>>> 339bffd3
  </goal>
  <goal name="def&#39;vc.33" expl="assertion" proved="true">
  <proof prover="0"><result status="valid" steps="52132"/></proof>
  </goal>
  <goal name="def&#39;vc.34" expl="assertion" proved="true">
<<<<<<< HEAD
  <proof prover="0"><result status="valid" steps="46157"/></proof>
=======
  <proof prover="0"><result status="valid" steps="5"/></proof>
>>>>>>> 339bffd3
  </goal>
  <goal name="def&#39;vc.35" expl="assertion" proved="true">
  <proof prover="0"><result status="valid" steps="51471"/></proof>
  </goal>
  <goal name="def&#39;vc.36" expl="assertion" proved="true">
<<<<<<< HEAD
  <proof prover="0"><result status="valid" steps="52132"/></proof>
=======
  <proof prover="0"><result status="valid" steps="5"/></proof>
>>>>>>> 339bffd3
  </goal>
  <goal name="def&#39;vc.37" expl="assertion" proved="true">
  <proof prover="0"><result status="valid" steps="28951"/></proof>
  </goal>
  <goal name="def&#39;vc.38" expl="assertion" proved="true">
<<<<<<< HEAD
  <proof prover="0"><result status="valid" steps="51471"/></proof>
  </goal>
  <goal name="def&#39;vc.39" expl="assertion" proved="true">
  <proof prover="0"><result status="valid" steps="5"/></proof>
  </goal>
  <goal name="def&#39;vc.40" expl="assertion" proved="true">
  <proof prover="0"><result status="valid" steps="28951"/></proof>
  </goal>
  <goal name="def&#39;vc.41" expl="assertion" proved="true">
  <proof prover="0"><result status="valid" steps="5"/></proof>
  </goal>
  <goal name="def&#39;vc.42" expl="assertion" proved="true">
  <proof prover="0"><result status="valid" steps="13573"/></proof>
  </goal>
  <goal name="def&#39;vc.43" expl="precondition" proved="true">
  <proof prover="0"><result status="valid" steps="5"/></proof>
=======
  <proof prover="0"><result status="valid" steps="5"/></proof>
  </goal>
  <goal name="def&#39;vc.39" expl="assertion" proved="true">
  <proof prover="0"><result status="valid" steps="13573"/></proof>
  </goal>
  <goal name="def&#39;vc.40" expl="precondition" proved="true">
  <proof prover="0"><result status="valid" steps="5"/></proof>
  </goal>
  <goal name="def&#39;vc.41" expl="assertion" proved="true">
  <proof prover="0"><result status="valid" steps="5"/></proof>
  </goal>
  <goal name="def&#39;vc.42" expl="assertion" proved="true">
  <proof prover="0"><result status="valid" steps="488891"/></proof>
  </goal>
  <goal name="def&#39;vc.43" expl="assertion" proved="true">
  <proof prover="0"><result status="valid" steps="5"/></proof>
  </goal>
  <goal name="def&#39;vc.44" expl="assertion" proved="true">
  <proof prover="0"><result status="valid" steps="37682"/></proof>
>>>>>>> 339bffd3
  </goal>
  <goal name="def&#39;vc.45" expl="assertion" proved="true">
  <proof prover="0"><result status="valid" steps="5"/></proof>
  </goal>
<<<<<<< HEAD
  <goal name="def&#39;vc.45" expl="assertion" proved="true">
  <proof prover="0"><result status="valid" steps="488891"/></proof>
=======
  <goal name="def&#39;vc.46" expl="assertion" proved="true">
  <proof prover="0"><result status="valid" steps="41200"/></proof>
>>>>>>> 339bffd3
  </goal>
  <goal name="def&#39;vc.47" expl="assertion" proved="true">
  <proof prover="0"><result status="valid" steps="5"/></proof>
  </goal>
<<<<<<< HEAD
  <goal name="def&#39;vc.47" expl="assertion" proved="true">
  <proof prover="0"><result status="valid" steps="37682"/></proof>
=======
  <goal name="def&#39;vc.48" expl="assertion" proved="true">
  <proof prover="0"><result status="valid" steps="50739"/></proof>
>>>>>>> 339bffd3
  </goal>
  <goal name="def&#39;vc.49" expl="assertion" proved="true">
  <proof prover="0"><result status="valid" steps="5"/></proof>
  </goal>
<<<<<<< HEAD
  <goal name="def&#39;vc.49" expl="assertion" proved="true">
  <proof prover="0"><result status="valid" steps="41200"/></proof>
=======
  <goal name="def&#39;vc.50" expl="assertion" proved="true">
  <proof prover="0"><result status="valid" steps="61271"/></proof>
>>>>>>> 339bffd3
  </goal>
  <goal name="def&#39;vc.51" expl="assertion" proved="true">
  <proof prover="0"><result status="valid" steps="5"/></proof>
  </goal>
<<<<<<< HEAD
  <goal name="def&#39;vc.51" expl="assertion" proved="true">
  <proof prover="0"><result status="valid" steps="50739"/></proof>
=======
  <goal name="def&#39;vc.52" expl="assertion" proved="true">
  <proof prover="0"><result status="valid" steps="44866"/></proof>
>>>>>>> 339bffd3
  </goal>
  <goal name="def&#39;vc.53" expl="assertion" proved="true">
  <proof prover="0"><result status="valid" steps="5"/></proof>
  </goal>
<<<<<<< HEAD
  <goal name="def&#39;vc.53" expl="assertion" proved="true">
  <proof prover="0"><result status="valid" steps="61271"/></proof>
=======
  <goal name="def&#39;vc.54" expl="assertion" proved="true">
  <proof prover="0"><result status="valid" steps="39528"/></proof>
>>>>>>> 339bffd3
  </goal>
  <goal name="def&#39;vc.55" expl="assertion" proved="true">
  <proof prover="0"><result status="valid" steps="5"/></proof>
  </goal>
<<<<<<< HEAD
  <goal name="def&#39;vc.55" expl="assertion" proved="true">
  <proof prover="0"><result status="valid" steps="44866"/></proof>
  </goal>
  <goal name="def&#39;vc.56" expl="assertion" proved="true">
  <proof prover="0"><result status="valid" steps="5"/></proof>
  </goal>
  <goal name="def&#39;vc.57" expl="assertion" proved="true">
  <proof prover="0"><result status="valid" steps="39528"/></proof>
  </goal>
  <goal name="def&#39;vc.58" expl="assertion" proved="true">
  <proof prover="0"><result status="valid" steps="5"/></proof>
  </goal>
  <goal name="def&#39;vc.59" expl="assertion" proved="true">
  <proof prover="0"><result status="valid" steps="27623"/></proof>
  </goal>
  <goal name="def&#39;vc.60" expl="precondition" proved="true">
  <proof prover="0"><result status="valid" steps="5"/></proof>
=======
  <goal name="def&#39;vc.56" expl="assertion" proved="true">
  <proof prover="0"><result status="valid" steps="27623"/></proof>
  </goal>
  <goal name="def&#39;vc.57" expl="precondition" proved="true">
  <proof prover="0"><result status="valid" steps="5"/></proof>
  </goal>
  <goal name="def&#39;vc.58" expl="assertion" proved="true">
  <proof prover="0"><result status="valid" steps="5"/></proof>
  </goal>
  <goal name="def&#39;vc.59" expl="assertion" proved="true">
  <proof prover="0"><result status="valid" steps="550766"/></proof>
  </goal>
  <goal name="def&#39;vc.60" expl="assertion" proved="true">
  <proof prover="0"><result status="valid" steps="5"/></proof>
  </goal>
  <goal name="def&#39;vc.61" expl="assertion" proved="true">
  <proof prover="0"><result status="valid" steps="42721"/></proof>
>>>>>>> 339bffd3
  </goal>
  <goal name="def&#39;vc.62" expl="assertion" proved="true">
  <proof prover="0"><result status="valid" steps="5"/></proof>
  </goal>
<<<<<<< HEAD
  <goal name="def&#39;vc.62" expl="assertion" proved="true">
  <proof prover="0"><result status="valid" steps="550766"/></proof>
=======
  <goal name="def&#39;vc.63" expl="assertion" proved="true">
  <proof prover="0"><result status="valid" steps="81361"/></proof>
>>>>>>> 339bffd3
  </goal>
  <goal name="def&#39;vc.64" expl="assertion" proved="true">
  <proof prover="0"><result status="valid" steps="5"/></proof>
  </goal>
<<<<<<< HEAD
  <goal name="def&#39;vc.64" expl="assertion" proved="true">
  <proof prover="0"><result status="valid" steps="42721"/></proof>
=======
  <goal name="def&#39;vc.65" expl="assertion" proved="true">
  <proof prover="0"><result status="valid" steps="44371"/></proof>
>>>>>>> 339bffd3
  </goal>
  <goal name="def&#39;vc.66" expl="assertion" proved="true">
  <proof prover="0"><result status="valid" steps="5"/></proof>
  </goal>
<<<<<<< HEAD
  <goal name="def&#39;vc.66" expl="assertion" proved="true">
  <proof prover="0"><result status="valid" steps="81361"/></proof>
=======
  <goal name="def&#39;vc.67" expl="assertion" proved="true">
  <proof prover="0"><result status="valid" steps="42371"/></proof>
>>>>>>> 339bffd3
  </goal>
  <goal name="def&#39;vc.68" expl="assertion" proved="true">
  <proof prover="0"><result status="valid" steps="5"/></proof>
  </goal>
<<<<<<< HEAD
  <goal name="def&#39;vc.68" expl="assertion" proved="true">
  <proof prover="0"><result status="valid" steps="44371"/></proof>
=======
  <goal name="def&#39;vc.69" expl="assertion" proved="true">
  <proof prover="0"><result status="valid" steps="44587"/></proof>
>>>>>>> 339bffd3
  </goal>
  <goal name="def&#39;vc.70" expl="assertion" proved="true">
  <proof prover="0"><result status="valid" steps="5"/></proof>
  </goal>
<<<<<<< HEAD
  <goal name="def&#39;vc.70" expl="assertion" proved="true">
  <proof prover="0"><result status="valid" steps="42371"/></proof>
=======
  <goal name="def&#39;vc.71" expl="assertion" proved="true">
  <proof prover="0"><result status="valid" steps="45481"/></proof>
>>>>>>> 339bffd3
  </goal>
  <goal name="def&#39;vc.72" expl="assertion" proved="true">
  <proof prover="0"><result status="valid" steps="5"/></proof>
  </goal>
<<<<<<< HEAD
  <goal name="def&#39;vc.72" expl="assertion" proved="true">
  <proof prover="0"><result status="valid" steps="44587"/></proof>
  </goal>
  <goal name="def&#39;vc.73" expl="assertion" proved="true">
  <proof prover="0"><result status="valid" steps="5"/></proof>
  </goal>
  <goal name="def&#39;vc.74" expl="assertion" proved="true">
  <proof prover="0"><result status="valid" steps="45481"/></proof>
  </goal>
  <goal name="def&#39;vc.75" expl="assertion" proved="true">
  <proof prover="0"><result status="valid" steps="5"/></proof>
  </goal>
  <goal name="def&#39;vc.76" expl="assertion" proved="true">
  <proof prover="0"><result status="valid" steps="31350"/></proof>
  </goal>
  <goal name="def&#39;vc.77" expl="precondition" proved="true">
  <proof prover="0"><result status="valid" steps="5"/></proof>
=======
  <goal name="def&#39;vc.73" expl="assertion" proved="true">
  <proof prover="0"><result status="valid" steps="31350"/></proof>
  </goal>
  <goal name="def&#39;vc.74" expl="precondition" proved="true">
  <proof prover="0"><result status="valid" steps="5"/></proof>
  </goal>
  <goal name="def&#39;vc.75" expl="assertion" proved="true">
  <proof prover="0"><result status="valid" steps="5"/></proof>
  </goal>
  <goal name="def&#39;vc.76" expl="assertion" proved="true">
  <proof prover="0"><result status="valid" steps="491888"/></proof>
  </goal>
  <goal name="def&#39;vc.77" expl="assertion" proved="true">
  <proof prover="0"><result status="valid" steps="5"/></proof>
  </goal>
  <goal name="def&#39;vc.78" expl="assertion" proved="true">
  <proof prover="0"><result status="valid" steps="72477"/></proof>
>>>>>>> 339bffd3
  </goal>
  <goal name="def&#39;vc.79" expl="assertion" proved="true">
  <proof prover="0"><result status="valid" steps="5"/></proof>
  </goal>
<<<<<<< HEAD
  <goal name="def&#39;vc.79" expl="assertion" proved="true">
  <proof prover="0"><result status="valid" steps="491888"/></proof>
=======
  <goal name="def&#39;vc.80" expl="assertion" proved="true">
  <proof prover="0"><result status="valid" steps="43411"/></proof>
>>>>>>> 339bffd3
  </goal>
  <goal name="def&#39;vc.81" expl="assertion" proved="true">
  <proof prover="0"><result status="valid" steps="5"/></proof>
  </goal>
<<<<<<< HEAD
  <goal name="def&#39;vc.81" expl="assertion" proved="true">
  <proof prover="0"><result status="valid" steps="72477"/></proof>
=======
  <goal name="def&#39;vc.82" expl="assertion" proved="true">
  <proof prover="0"><result status="valid" steps="43384"/></proof>
>>>>>>> 339bffd3
  </goal>
  <goal name="def&#39;vc.83" expl="assertion" proved="true">
  <proof prover="0"><result status="valid" steps="5"/></proof>
  </goal>
<<<<<<< HEAD
  <goal name="def&#39;vc.83" expl="assertion" proved="true">
  <proof prover="0"><result status="valid" steps="43411"/></proof>
=======
  <goal name="def&#39;vc.84" expl="assertion" proved="true">
  <proof prover="0"><result status="valid" steps="51690"/></proof>
>>>>>>> 339bffd3
  </goal>
  <goal name="def&#39;vc.85" expl="assertion" proved="true">
  <proof prover="0"><result status="valid" steps="5"/></proof>
  </goal>
<<<<<<< HEAD
  <goal name="def&#39;vc.85" expl="assertion" proved="true">
  <proof prover="0"><result status="valid" steps="43384"/></proof>
=======
  <goal name="def&#39;vc.86" expl="assertion" proved="true">
  <proof prover="0"><result status="valid" steps="58741"/></proof>
>>>>>>> 339bffd3
  </goal>
  <goal name="def&#39;vc.87" expl="assertion" proved="true">
  <proof prover="0"><result status="valid" steps="5"/></proof>
  </goal>
<<<<<<< HEAD
  <goal name="def&#39;vc.87" expl="assertion" proved="true">
  <proof prover="0"><result status="valid" steps="51690"/></proof>
=======
  <goal name="def&#39;vc.88" expl="assertion" proved="true">
  <proof prover="0"><result status="valid" steps="40646"/></proof>
>>>>>>> 339bffd3
  </goal>
  <goal name="def&#39;vc.89" expl="assertion" proved="true">
  <proof prover="0"><result status="valid" steps="5"/></proof>
  </goal>
<<<<<<< HEAD
  <goal name="def&#39;vc.89" expl="assertion" proved="true">
  <proof prover="0"><result status="valid" steps="58741"/></proof>
  </goal>
  <goal name="def&#39;vc.90" expl="assertion" proved="true">
  <proof prover="0"><result status="valid" steps="5"/></proof>
  </goal>
  <goal name="def&#39;vc.91" expl="assertion" proved="true">
  <proof prover="0"><result status="valid" steps="40646"/></proof>
  </goal>
  <goal name="def&#39;vc.92" expl="assertion" proved="true">
  <proof prover="0"><result status="valid" steps="5"/></proof>
  </goal>
  <goal name="def&#39;vc.93" expl="assertion" proved="true">
  <proof prover="0"><result status="valid" steps="46615"/></proof>
  </goal>
  <goal name="def&#39;vc.94" expl="precondition" proved="true">
  <proof prover="0"><result status="valid" steps="5"/></proof>
=======
  <goal name="def&#39;vc.90" expl="assertion" proved="true">
  <proof prover="0"><result status="valid" steps="46615"/></proof>
  </goal>
  <goal name="def&#39;vc.91" expl="precondition" proved="true">
  <proof prover="0"><result status="valid" steps="5"/></proof>
  </goal>
  <goal name="def&#39;vc.92" expl="assertion" proved="true">
  <proof prover="0"><result status="valid" steps="5"/></proof>
  </goal>
  <goal name="def&#39;vc.93" expl="assertion" proved="true">
  <proof prover="0"><result status="valid" steps="600477"/></proof>
  </goal>
  <goal name="def&#39;vc.94" expl="assertion" proved="true">
  <proof prover="0"><result status="valid" steps="5"/></proof>
  </goal>
  <goal name="def&#39;vc.95" expl="assertion" proved="true">
  <proof prover="0"><result status="valid" steps="37815"/></proof>
>>>>>>> 339bffd3
  </goal>
  <goal name="def&#39;vc.96" expl="assertion" proved="true">
  <proof prover="0"><result status="valid" steps="5"/></proof>
  </goal>
<<<<<<< HEAD
  <goal name="def&#39;vc.96" expl="assertion" proved="true">
  <proof prover="0"><result status="valid" steps="600477"/></proof>
=======
  <goal name="def&#39;vc.97" expl="assertion" proved="true">
  <proof prover="0"><result status="valid" steps="31221"/></proof>
>>>>>>> 339bffd3
  </goal>
  <goal name="def&#39;vc.98" expl="assertion" proved="true">
  <proof prover="0"><result status="valid" steps="5"/></proof>
  </goal>
<<<<<<< HEAD
  <goal name="def&#39;vc.98" expl="assertion" proved="true">
  <proof prover="0"><result status="valid" steps="37815"/></proof>
=======
  <goal name="def&#39;vc.99" expl="assertion" proved="true">
  <proof prover="0"><result status="valid" steps="37806"/></proof>
>>>>>>> 339bffd3
  </goal>
  <goal name="def&#39;vc.100" expl="assertion" proved="true">
  <proof prover="0"><result status="valid" steps="5"/></proof>
  </goal>
<<<<<<< HEAD
  <goal name="def&#39;vc.100" expl="assertion" proved="true">
  <proof prover="0"><result status="valid" steps="31221"/></proof>
=======
  <goal name="def&#39;vc.101" expl="assertion" proved="true">
  <proof prover="0"><result status="valid" steps="35224"/></proof>
>>>>>>> 339bffd3
  </goal>
  <goal name="def&#39;vc.102" expl="assertion" proved="true">
  <proof prover="0"><result status="valid" steps="5"/></proof>
  </goal>
<<<<<<< HEAD
  <goal name="def&#39;vc.102" expl="assertion" proved="true">
  <proof prover="0"><result status="valid" steps="37806"/></proof>
=======
  <goal name="def&#39;vc.103" expl="assertion" proved="true">
  <proof prover="0"><result status="valid" steps="36869"/></proof>
>>>>>>> 339bffd3
  </goal>
  <goal name="def&#39;vc.104" expl="assertion" proved="true">
  <proof prover="0"><result status="valid" steps="5"/></proof>
  </goal>
<<<<<<< HEAD
  <goal name="def&#39;vc.104" expl="assertion" proved="true">
  <proof prover="0"><result status="valid" steps="35224"/></proof>
=======
  <goal name="def&#39;vc.105" expl="assertion" proved="true">
  <proof prover="0"><result status="valid" steps="40319"/></proof>
>>>>>>> 339bffd3
  </goal>
  <goal name="def&#39;vc.106" expl="assertion" proved="true">
  <proof prover="0"><result status="valid" steps="5"/></proof>
  </goal>
<<<<<<< HEAD
  <goal name="def&#39;vc.106" expl="assertion" proved="true">
  <proof prover="0"><result status="valid" steps="36869"/></proof>
  </goal>
  <goal name="def&#39;vc.107" expl="assertion" proved="true">
  <proof prover="0"><result status="valid" steps="5"/></proof>
  </goal>
  <goal name="def&#39;vc.108" expl="assertion" proved="true">
  <proof prover="0"><result status="valid" steps="40319"/></proof>
  </goal>
  <goal name="def&#39;vc.109" expl="assertion" proved="true">
  <proof prover="0"><result status="valid" steps="5"/></proof>
  </goal>
  <goal name="def&#39;vc.110" expl="assertion" proved="true">
  <proof prover="0"><result status="valid" steps="38027"/></proof>
  </goal>
  <goal name="def&#39;vc.111" expl="precondition" proved="true">
  <proof prover="0"><result status="valid" steps="5"/></proof>
=======
  <goal name="def&#39;vc.107" expl="assertion" proved="true">
  <proof prover="0"><result status="valid" steps="38027"/></proof>
  </goal>
  <goal name="def&#39;vc.108" expl="precondition" proved="true">
  <proof prover="0"><result status="valid" steps="5"/></proof>
  </goal>
  <goal name="def&#39;vc.109" expl="assertion" proved="true">
  <proof prover="0"><result status="valid" steps="5"/></proof>
  </goal>
  <goal name="def&#39;vc.110" expl="assertion" proved="true">
  <proof prover="0"><result status="valid" steps="498679"/></proof>
  </goal>
  <goal name="def&#39;vc.111" expl="assertion" proved="true">
  <proof prover="0"><result status="valid" steps="5"/></proof>
  </goal>
  <goal name="def&#39;vc.112" expl="assertion" proved="true">
  <proof prover="0"><result status="valid" steps="39444"/></proof>
>>>>>>> 339bffd3
  </goal>
  <goal name="def&#39;vc.113" expl="assertion" proved="true">
  <proof prover="0"><result status="valid" steps="5"/></proof>
  </goal>
<<<<<<< HEAD
  <goal name="def&#39;vc.113" expl="assertion" proved="true">
  <proof prover="0"><result status="valid" steps="498679"/></proof>
=======
  <goal name="def&#39;vc.114" expl="assertion" proved="true">
  <proof prover="0"><result status="valid" steps="43134"/></proof>
>>>>>>> 339bffd3
  </goal>
  <goal name="def&#39;vc.115" expl="assertion" proved="true">
  <proof prover="0"><result status="valid" steps="5"/></proof>
  </goal>
<<<<<<< HEAD
  <goal name="def&#39;vc.115" expl="assertion" proved="true">
  <proof prover="0"><result status="valid" steps="39444"/></proof>
=======
  <goal name="def&#39;vc.116" expl="assertion" proved="true">
  <proof prover="0"><result status="valid" steps="47956"/></proof>
>>>>>>> 339bffd3
  </goal>
  <goal name="def&#39;vc.117" expl="assertion" proved="true">
  <proof prover="0"><result status="valid" steps="5"/></proof>
  </goal>
<<<<<<< HEAD
  <goal name="def&#39;vc.117" expl="assertion" proved="true">
  <proof prover="0"><result status="valid" steps="43134"/></proof>
=======
  <goal name="def&#39;vc.118" expl="assertion" proved="true">
  <proof prover="0"><result status="valid" steps="49248"/></proof>
>>>>>>> 339bffd3
  </goal>
  <goal name="def&#39;vc.119" expl="assertion" proved="true">
  <proof prover="0"><result status="valid" steps="5"/></proof>
  </goal>
<<<<<<< HEAD
  <goal name="def&#39;vc.119" expl="assertion" proved="true">
  <proof prover="0"><result status="valid" steps="47956"/></proof>
=======
  <goal name="def&#39;vc.120" expl="assertion" proved="true">
  <proof prover="0"><result status="valid" steps="30060"/></proof>
>>>>>>> 339bffd3
  </goal>
  <goal name="def&#39;vc.121" expl="assertion" proved="true">
  <proof prover="0"><result status="valid" steps="5"/></proof>
  </goal>
<<<<<<< HEAD
  <goal name="def&#39;vc.121" expl="assertion" proved="true">
  <proof prover="0"><result status="valid" steps="49248"/></proof>
=======
  <goal name="def&#39;vc.122" expl="assertion" proved="true">
  <proof prover="0"><result status="valid" steps="43370"/></proof>
>>>>>>> 339bffd3
  </goal>
  <goal name="def&#39;vc.123" expl="assertion" proved="true">
  <proof prover="0"><result status="valid" steps="5"/></proof>
  </goal>
<<<<<<< HEAD
  <goal name="def&#39;vc.123" expl="assertion" proved="true">
  <proof prover="0"><result status="valid" steps="30060"/></proof>
  </goal>
  <goal name="def&#39;vc.124" expl="assertion" proved="true">
  <proof prover="0"><result status="valid" steps="5"/></proof>
  </goal>
  <goal name="def&#39;vc.125" expl="assertion" proved="true">
  <proof prover="0"><result status="valid" steps="43370"/></proof>
  </goal>
  <goal name="def&#39;vc.126" expl="assertion" proved="true">
  <proof prover="0"><result status="valid" steps="5"/></proof>
  </goal>
  <goal name="def&#39;vc.127" expl="assertion" proved="true">
  <proof prover="0"><result status="valid" steps="51405"/></proof>
  </goal>
  <goal name="def&#39;vc.128" expl="precondition" proved="true">
  <proof prover="0"><result status="valid" steps="5"/></proof>
=======
  <goal name="def&#39;vc.124" expl="assertion" proved="true">
  <proof prover="0"><result status="valid" steps="51405"/></proof>
  </goal>
  <goal name="def&#39;vc.125" expl="precondition" proved="true">
  <proof prover="0"><result status="valid" steps="5"/></proof>
  </goal>
  <goal name="def&#39;vc.126" expl="assertion" proved="true">
  <proof prover="0"><result status="valid" steps="5"/></proof>
  </goal>
  <goal name="def&#39;vc.127" expl="assertion" proved="true">
  <proof prover="0"><result status="valid" steps="542134"/></proof>
  </goal>
  <goal name="def&#39;vc.128" expl="assertion" proved="true">
  <proof prover="0"><result status="valid" steps="5"/></proof>
  </goal>
  <goal name="def&#39;vc.129" expl="assertion" proved="true">
  <proof prover="0"><result status="valid" steps="38275"/></proof>
>>>>>>> 339bffd3
  </goal>
  <goal name="def&#39;vc.130" expl="assertion" proved="true">
  <proof prover="0"><result status="valid" steps="5"/></proof>
  </goal>
<<<<<<< HEAD
  <goal name="def&#39;vc.130" expl="assertion" proved="true">
  <proof prover="0"><result status="valid" steps="542134"/></proof>
=======
  <goal name="def&#39;vc.131" expl="assertion" proved="true">
  <proof prover="0"><result status="valid" steps="39121"/></proof>
>>>>>>> 339bffd3
  </goal>
  <goal name="def&#39;vc.132" expl="assertion" proved="true">
  <proof prover="0"><result status="valid" steps="5"/></proof>
  </goal>
<<<<<<< HEAD
  <goal name="def&#39;vc.132" expl="assertion" proved="true">
  <proof prover="0"><result status="valid" steps="38275"/></proof>
=======
  <goal name="def&#39;vc.133" expl="assertion" proved="true">
  <proof prover="0"><result status="valid" steps="41384"/></proof>
>>>>>>> 339bffd3
  </goal>
  <goal name="def&#39;vc.134" expl="assertion" proved="true">
  <proof prover="0"><result status="valid" steps="5"/></proof>
  </goal>
<<<<<<< HEAD
  <goal name="def&#39;vc.134" expl="assertion" proved="true">
  <proof prover="0"><result status="valid" steps="39121"/></proof>
=======
  <goal name="def&#39;vc.135" expl="assertion" proved="true">
  <proof prover="0"><result status="valid" steps="35798"/></proof>
>>>>>>> 339bffd3
  </goal>
  <goal name="def&#39;vc.136" expl="assertion" proved="true">
  <proof prover="0"><result status="valid" steps="5"/></proof>
  </goal>
<<<<<<< HEAD
  <goal name="def&#39;vc.136" expl="assertion" proved="true">
  <proof prover="0"><result status="valid" steps="41384"/></proof>
=======
  <goal name="def&#39;vc.137" expl="assertion" proved="true">
  <proof prover="0"><result status="valid" steps="31903"/></proof>
>>>>>>> 339bffd3
  </goal>
  <goal name="def&#39;vc.138" expl="assertion" proved="true">
  <proof prover="0"><result status="valid" steps="5"/></proof>
  </goal>
<<<<<<< HEAD
  <goal name="def&#39;vc.138" expl="assertion" proved="true">
  <proof prover="0"><result status="valid" steps="35798"/></proof>
=======
  <goal name="def&#39;vc.139" expl="assertion" proved="true">
  <proof prover="0"><result status="valid" steps="52530"/></proof>
>>>>>>> 339bffd3
  </goal>
  <goal name="def&#39;vc.140" expl="assertion" proved="true">
  <proof prover="0"><result status="valid" steps="5"/></proof>
  </goal>
<<<<<<< HEAD
  <goal name="def&#39;vc.140" expl="assertion" proved="true">
  <proof prover="0"><result status="valid" steps="31903"/></proof>
  </goal>
  <goal name="def&#39;vc.141" expl="assertion" proved="true">
  <proof prover="0"><result status="valid" steps="5"/></proof>
  </goal>
  <goal name="def&#39;vc.142" expl="assertion" proved="true">
  <proof prover="0"><result status="valid" steps="52530"/></proof>
  </goal>
  <goal name="def&#39;vc.143" expl="assertion" proved="true">
  <proof prover="0"><result status="valid" steps="5"/></proof>
  </goal>
  <goal name="def&#39;vc.144" expl="assertion" proved="true">
  <proof prover="0"><result status="valid" steps="40216"/></proof>
  </goal>
  <goal name="def&#39;vc.145" expl="precondition" proved="true">
  <proof prover="0"><result status="valid" steps="5"/></proof>
=======
  <goal name="def&#39;vc.141" expl="assertion" proved="true">
  <proof prover="0"><result status="valid" steps="40216"/></proof>
  </goal>
  <goal name="def&#39;vc.142" expl="precondition" proved="true">
  <proof prover="0"><result status="valid" steps="5"/></proof>
  </goal>
  <goal name="def&#39;vc.143" expl="assertion" proved="true">
  <proof prover="0"><result status="valid" steps="5"/></proof>
  </goal>
  <goal name="def&#39;vc.144" expl="assertion" proved="true">
  <proof prover="0"><result status="valid" steps="582797"/></proof>
  </goal>
  <goal name="def&#39;vc.145" expl="assertion" proved="true">
  <proof prover="0"><result status="valid" steps="5"/></proof>
  </goal>
  <goal name="def&#39;vc.146" expl="assertion" proved="true">
  <proof prover="0"><result status="valid" steps="42782"/></proof>
>>>>>>> 339bffd3
  </goal>
  <goal name="def&#39;vc.147" expl="assertion" proved="true">
  <proof prover="0"><result status="valid" steps="5"/></proof>
  </goal>
<<<<<<< HEAD
  <goal name="def&#39;vc.147" expl="assertion" proved="true">
  <proof prover="0"><result status="valid" steps="582797"/></proof>
=======
  <goal name="def&#39;vc.148" expl="assertion" proved="true">
  <proof prover="0"><result status="valid" steps="55212"/></proof>
>>>>>>> 339bffd3
  </goal>
  <goal name="def&#39;vc.149" expl="assertion" proved="true">
  <proof prover="0"><result status="valid" steps="5"/></proof>
  </goal>
<<<<<<< HEAD
  <goal name="def&#39;vc.149" expl="assertion" proved="true">
  <proof prover="0"><result status="valid" steps="42782"/></proof>
=======
  <goal name="def&#39;vc.150" expl="assertion" proved="true">
  <proof prover="0"><result status="valid" steps="49020"/></proof>
>>>>>>> 339bffd3
  </goal>
  <goal name="def&#39;vc.151" expl="assertion" proved="true">
  <proof prover="0"><result status="valid" steps="5"/></proof>
  </goal>
<<<<<<< HEAD
  <goal name="def&#39;vc.151" expl="assertion" proved="true">
  <proof prover="0"><result status="valid" steps="55212"/></proof>
=======
  <goal name="def&#39;vc.152" expl="assertion" proved="true">
  <proof prover="0"><result status="valid" steps="73435"/></proof>
>>>>>>> 339bffd3
  </goal>
  <goal name="def&#39;vc.153" expl="assertion" proved="true">
  <proof prover="0"><result status="valid" steps="5"/></proof>
  </goal>
<<<<<<< HEAD
  <goal name="def&#39;vc.153" expl="assertion" proved="true">
  <proof prover="0"><result status="valid" steps="49020"/></proof>
=======
  <goal name="def&#39;vc.154" expl="assertion" proved="true">
  <proof prover="0"><result status="valid" steps="80299"/></proof>
>>>>>>> 339bffd3
  </goal>
  <goal name="def&#39;vc.155" expl="assertion" proved="true">
  <proof prover="0"><result status="valid" steps="5"/></proof>
  </goal>
<<<<<<< HEAD
  <goal name="def&#39;vc.155" expl="assertion" proved="true">
  <proof prover="0"><result status="valid" steps="73435"/></proof>
=======
  <goal name="def&#39;vc.156" expl="assertion" proved="true">
  <proof prover="0"><result status="valid" steps="45498"/></proof>
>>>>>>> 339bffd3
  </goal>
  <goal name="def&#39;vc.157" expl="assertion" proved="true">
  <proof prover="0"><result status="valid" steps="5"/></proof>
  </goal>
<<<<<<< HEAD
  <goal name="def&#39;vc.157" expl="assertion" proved="true">
  <proof prover="0"><result status="valid" steps="80299"/></proof>
  </goal>
  <goal name="def&#39;vc.158" expl="assertion" proved="true">
  <proof prover="0"><result status="valid" steps="5"/></proof>
  </goal>
  <goal name="def&#39;vc.159" expl="assertion" proved="true">
  <proof prover="0"><result status="valid" steps="45498"/></proof>
=======
  <goal name="def&#39;vc.158" expl="assertion" proved="true">
  <proof prover="0"><result status="valid" steps="56164"/></proof>
  </goal>
  <goal name="def&#39;vc.159" expl="postcondition" proved="true">
  <transf name="trivial_true" proved="true" >
  </transf>
>>>>>>> 339bffd3
  </goal>
  <goal name="def&#39;vc.160" expl="assertion" proved="true">
  <proof prover="0"><result status="valid" steps="5"/></proof>
  </goal>
  <goal name="def&#39;vc.161" expl="assertion" proved="true">
  <proof prover="0"><result status="valid" steps="56164"/></proof>
  </goal>
  <goal name="def&#39;vc.162" expl="postcondition" proved="true">
  <transf name="trivial_true" proved="true" >
  </transf>
  </goal>
  <goal name="def&#39;vc.163" expl="postcondition" proved="true">
  <transf name="trivial_true" proved="true" >
  </transf>
  </goal>
  <goal name="def&#39;vc.164" expl="postcondition" proved="true">
  <transf name="trivial_true" proved="true" >
  </transf>
  </goal>
  <goal name="def&#39;vc.165" expl="postcondition" proved="true">
  <transf name="trivial_true" proved="true" >
  </transf>
  </goal>
  <goal name="def&#39;vc.166" expl="postcondition" proved="true">
  <transf name="trivial_true" proved="true" >
  </transf>
  </goal>
  <goal name="def&#39;vc.167" expl="precondition" proved="true">
  <transf name="trivial_true" proved="true" >
  </transf>
  </goal>
  <goal name="def&#39;vc.168" expl="postcondition" proved="true">
  <transf name="trivial_true" proved="true" >
  </transf>
  </goal>
  <goal name="def&#39;vc.169" expl="postcondition" proved="true">
  <transf name="trivial_true" proved="true" >
  </transf>
  </goal>
  <goal name="def&#39;vc.170" expl="precondition" proved="true">
  <transf name="trivial_true" proved="true" >
  </transf>
  </goal>
  <goal name="def&#39;vc.171" expl="postcondition" proved="true">
  <transf name="trivial_true" proved="true" >
  </transf>
  </goal>
  <goal name="def&#39;vc.172" expl="postcondition" proved="true">
  <transf name="trivial_true" proved="true" >
  </transf>
  </goal>
  <goal name="def&#39;vc.173" expl="postcondition" proved="true">
  <transf name="trivial_true" proved="true" >
  </transf>
  </goal>
  <goal name="def&#39;vc.174" expl="postcondition" proved="true">
  <transf name="trivial_true" proved="true" >
  </transf>
  </goal>
  <goal name="def&#39;vc.175" expl="postcondition" proved="true">
  <transf name="trivial_true" proved="true" >
  </transf>
  </goal>
  <goal name="def&#39;vc.176" expl="postcondition" proved="true">
  <transf name="trivial_true" proved="true" >
  </transf>
  </goal>
  <goal name="def&#39;vc.177" expl="postcondition" proved="true">
  <transf name="trivial_true" proved="true" >
  </transf>
  </goal>
  <goal name="def&#39;vc.178" expl="postcondition" proved="true">
  <transf name="trivial_true" proved="true" >
  </transf>
  </goal>
  <goal name="def&#39;vc.179" expl="postcondition" proved="true">
  <transf name="trivial_true" proved="true" >
  </transf>
  </goal>
  <goal name="def&#39;vc.180" expl="postcondition" proved="true">
  <transf name="trivial_true" proved="true" >
  </transf>
  </goal>
  <goal name="def&#39;vc.181" expl="postcondition" proved="true">
<<<<<<< HEAD
  <transf name="trivial_true" proved="true" >
  </transf>
  </goal>
  <goal name="def&#39;vc.182" expl="postcondition" proved="true">
  <transf name="trivial_true" proved="true" >
  </transf>
  </goal>
  <goal name="def&#39;vc.183" expl="postcondition" proved="true">
  <transf name="trivial_true" proved="true" >
  </transf>
  </goal>
  <goal name="def&#39;vc.184" expl="postcondition" proved="true">
  <proof prover="0"><result status="valid" steps="2679"/></proof>
  </goal>
  <goal name="def&#39;vc.185" expl="postcondition" proved="true">
  <proof prover="0"><result status="valid" steps="2053"/></proof>
  </goal>
  <goal name="def&#39;vc.186" expl="postcondition" proved="true">
  <proof prover="0"><result status="valid" steps="2056"/></proof>
  </goal>
  <goal name="def&#39;vc.187" expl="postcondition" proved="true">
=======
  <proof prover="0"><result status="valid" steps="2679"/></proof>
  </goal>
  <goal name="def&#39;vc.182" expl="postcondition" proved="true">
  <proof prover="0"><result status="valid" steps="2053"/></proof>
  </goal>
  <goal name="def&#39;vc.183" expl="postcondition" proved="true">
  <proof prover="0"><result status="valid" steps="2056"/></proof>
  </goal>
  <goal name="def&#39;vc.184" expl="postcondition" proved="true">
>>>>>>> 339bffd3
  <proof prover="0"><result status="valid" steps="2053"/></proof>
  </goal>
 </transf>
 </goal>
</theory>
</file>
</why3session><|MERGE_RESOLUTION|>--- conflicted
+++ resolved
@@ -9,7 +9,7 @@
 <theory name="Skein__skein_512_process_block__subprogram_def" proved="true">
  <goal name="def&#39;vc" expl="VC for def" proved="true">
  <transf name="split_goal_wp_conj" proved="true" >
-  <goal name="def&#39;vc.0" expl="postcondition" proved="true">
+  <goal name="def&#39;vc.0" expl="precondition" proved="true">
   <transf name="trivial_true" proved="true" >
   </transf>
   </goal>
@@ -17,7 +17,7 @@
   <transf name="trivial_true" proved="true" >
   </transf>
   </goal>
-  <goal name="def&#39;vc.2" expl="precondition" proved="true">
+  <goal name="def&#39;vc.2" expl="postcondition" proved="true">
   <transf name="trivial_true" proved="true" >
   </transf>
   </goal>
@@ -25,13 +25,11 @@
   <transf name="trivial_true" proved="true" >
   </transf>
   </goal>
-  <goal name="def&#39;vc.4" expl="postcondition" proved="true">
-  <transf name="trivial_true" proved="true" >
-  </transf>
-  </goal>
-  <goal name="def&#39;vc.5" expl="postcondition" proved="true">
-  <transf name="trivial_true" proved="true" >
-  </transf>
+  <goal name="def&#39;vc.4" expl="precondition" proved="true">
+  <proof prover="0"><result status="valid" steps="5"/></proof>
+  </goal>
+  <goal name="def&#39;vc.5" expl="precondition" proved="true">
+  <proof prover="0"><result status="valid" steps="5"/></proof>
   </goal>
   <goal name="def&#39;vc.6" expl="postcondition" proved="true">
   <transf name="trivial_true" proved="true" >
@@ -41,19 +39,20 @@
   <transf name="trivial_true" proved="true" >
   </transf>
   </goal>
-  <goal name="def&#39;vc.8" expl="precondition" proved="true">
-  <proof prover="0"><result status="valid" steps="5"/></proof>
-  </goal>
-  <goal name="def&#39;vc.9" expl="precondition" proved="true">
-  <proof prover="0"><result status="valid" steps="5"/></proof>
+  <goal name="def&#39;vc.8" expl="postcondition" proved="true">
+  <transf name="trivial_true" proved="true" >
+  </transf>
+  </goal>
+  <goal name="def&#39;vc.9" expl="postcondition" proved="true">
+  <transf name="trivial_true" proved="true" >
+  </transf>
   </goal>
   <goal name="def&#39;vc.10" expl="postcondition" proved="true">
   <transf name="trivial_true" proved="true" >
   </transf>
   </goal>
-  <goal name="def&#39;vc.11" expl="postcondition" proved="true">
-  <transf name="trivial_true" proved="true" >
-  </transf>
+  <goal name="def&#39;vc.11" expl="precondition" proved="true">
+  <proof prover="0"><result status="valid" steps="5"/></proof>
   </goal>
   <goal name="def&#39;vc.12" expl="postcondition" proved="true">
   <transf name="trivial_true" proved="true" >
@@ -67,14 +66,15 @@
   <transf name="trivial_true" proved="true" >
   </transf>
   </goal>
-  <goal name="def&#39;vc.15" expl="precondition" proved="true">
-  <proof prover="0"><result status="valid" steps="5"/></proof>
-  </goal>
-  <goal name="def&#39;vc.16" expl="postcondition" proved="true">
-  <transf name="trivial_true" proved="true" >
-  </transf>
-  </goal>
-  <goal name="def&#39;vc.17" expl="postcondition" proved="true">
+  <goal name="def&#39;vc.15" expl="postcondition" proved="true">
+  <transf name="trivial_true" proved="true" >
+  </transf>
+  </goal>
+  <goal name="def&#39;vc.16" expl="precondition" proved="true">
+  <transf name="trivial_true" proved="true" >
+  </transf>
+  </goal>
+  <goal name="def&#39;vc.17" expl="precondition" proved="true">
   <transf name="trivial_true" proved="true" >
   </transf>
   </goal>
@@ -86,11 +86,11 @@
   <transf name="trivial_true" proved="true" >
   </transf>
   </goal>
-  <goal name="def&#39;vc.20" expl="precondition" proved="true">
-  <transf name="trivial_true" proved="true" >
-  </transf>
-  </goal>
-  <goal name="def&#39;vc.21" expl="precondition" proved="true">
+  <goal name="def&#39;vc.20" expl="postcondition" proved="true">
+  <transf name="trivial_true" proved="true" >
+  </transf>
+  </goal>
+  <goal name="def&#39;vc.21" expl="postcondition" proved="true">
   <transf name="trivial_true" proved="true" >
   </transf>
   </goal>
@@ -98,21 +98,6 @@
   <transf name="trivial_true" proved="true" >
   </transf>
   </goal>
-<<<<<<< HEAD
-  <goal name="def&#39;vc.23" expl="postcondition" proved="true">
-  <transf name="trivial_true" proved="true" >
-  </transf>
-  </goal>
-  <goal name="def&#39;vc.24" expl="postcondition" proved="true">
-  <transf name="trivial_true" proved="true" >
-  </transf>
-  </goal>
-  <goal name="def&#39;vc.25" expl="postcondition" proved="true">
-  <transf name="trivial_true" proved="true" >
-  </transf>
-  </goal>
-  <goal name="def&#39;vc.26" expl="precondition" proved="true">
-=======
   <goal name="def&#39;vc.23" expl="precondition" proved="true">
   <proof prover="0"><result status="valid" steps="5"/></proof>
   </goal>
@@ -123,81 +108,42 @@
   <proof prover="0"><result status="valid" steps="845940"/></proof>
   </goal>
   <goal name="def&#39;vc.26" expl="assertion" proved="true">
->>>>>>> 339bffd3
   <proof prover="0"><result status="valid" steps="5"/></proof>
   </goal>
   <goal name="def&#39;vc.27" expl="assertion" proved="true">
   <proof prover="0"><result status="valid" steps="39188"/></proof>
   </goal>
   <goal name="def&#39;vc.28" expl="assertion" proved="true">
-<<<<<<< HEAD
-  <proof prover="0"><result status="valid" steps="845940"/></proof>
-=======
-  <proof prover="0"><result status="valid" steps="5"/></proof>
->>>>>>> 339bffd3
+  <proof prover="0"><result status="valid" steps="5"/></proof>
   </goal>
   <goal name="def&#39;vc.29" expl="assertion" proved="true">
   <proof prover="0"><result status="valid" steps="42770"/></proof>
   </goal>
   <goal name="def&#39;vc.30" expl="assertion" proved="true">
-<<<<<<< HEAD
-  <proof prover="0"><result status="valid" steps="39188"/></proof>
-=======
-  <proof prover="0"><result status="valid" steps="5"/></proof>
->>>>>>> 339bffd3
+  <proof prover="0"><result status="valid" steps="5"/></proof>
   </goal>
   <goal name="def&#39;vc.31" expl="assertion" proved="true">
   <proof prover="0"><result status="valid" steps="46157"/></proof>
   </goal>
   <goal name="def&#39;vc.32" expl="assertion" proved="true">
-<<<<<<< HEAD
-  <proof prover="0"><result status="valid" steps="42770"/></proof>
-=======
-  <proof prover="0"><result status="valid" steps="5"/></proof>
->>>>>>> 339bffd3
+  <proof prover="0"><result status="valid" steps="5"/></proof>
   </goal>
   <goal name="def&#39;vc.33" expl="assertion" proved="true">
   <proof prover="0"><result status="valid" steps="52132"/></proof>
   </goal>
   <goal name="def&#39;vc.34" expl="assertion" proved="true">
-<<<<<<< HEAD
-  <proof prover="0"><result status="valid" steps="46157"/></proof>
-=======
-  <proof prover="0"><result status="valid" steps="5"/></proof>
->>>>>>> 339bffd3
+  <proof prover="0"><result status="valid" steps="5"/></proof>
   </goal>
   <goal name="def&#39;vc.35" expl="assertion" proved="true">
   <proof prover="0"><result status="valid" steps="51471"/></proof>
   </goal>
   <goal name="def&#39;vc.36" expl="assertion" proved="true">
-<<<<<<< HEAD
-  <proof prover="0"><result status="valid" steps="52132"/></proof>
-=======
-  <proof prover="0"><result status="valid" steps="5"/></proof>
->>>>>>> 339bffd3
+  <proof prover="0"><result status="valid" steps="5"/></proof>
   </goal>
   <goal name="def&#39;vc.37" expl="assertion" proved="true">
   <proof prover="0"><result status="valid" steps="28951"/></proof>
   </goal>
   <goal name="def&#39;vc.38" expl="assertion" proved="true">
-<<<<<<< HEAD
-  <proof prover="0"><result status="valid" steps="51471"/></proof>
-  </goal>
-  <goal name="def&#39;vc.39" expl="assertion" proved="true">
-  <proof prover="0"><result status="valid" steps="5"/></proof>
-  </goal>
-  <goal name="def&#39;vc.40" expl="assertion" proved="true">
-  <proof prover="0"><result status="valid" steps="28951"/></proof>
-  </goal>
-  <goal name="def&#39;vc.41" expl="assertion" proved="true">
-  <proof prover="0"><result status="valid" steps="5"/></proof>
-  </goal>
-  <goal name="def&#39;vc.42" expl="assertion" proved="true">
-  <proof prover="0"><result status="valid" steps="13573"/></proof>
-  </goal>
-  <goal name="def&#39;vc.43" expl="precondition" proved="true">
-  <proof prover="0"><result status="valid" steps="5"/></proof>
-=======
   <proof prover="0"><result status="valid" steps="5"/></proof>
   </goal>
   <goal name="def&#39;vc.39" expl="assertion" proved="true">
@@ -217,85 +163,40 @@
   </goal>
   <goal name="def&#39;vc.44" expl="assertion" proved="true">
   <proof prover="0"><result status="valid" steps="37682"/></proof>
->>>>>>> 339bffd3
   </goal>
   <goal name="def&#39;vc.45" expl="assertion" proved="true">
   <proof prover="0"><result status="valid" steps="5"/></proof>
   </goal>
-<<<<<<< HEAD
-  <goal name="def&#39;vc.45" expl="assertion" proved="true">
-  <proof prover="0"><result status="valid" steps="488891"/></proof>
-=======
   <goal name="def&#39;vc.46" expl="assertion" proved="true">
   <proof prover="0"><result status="valid" steps="41200"/></proof>
->>>>>>> 339bffd3
   </goal>
   <goal name="def&#39;vc.47" expl="assertion" proved="true">
   <proof prover="0"><result status="valid" steps="5"/></proof>
   </goal>
-<<<<<<< HEAD
-  <goal name="def&#39;vc.47" expl="assertion" proved="true">
-  <proof prover="0"><result status="valid" steps="37682"/></proof>
-=======
   <goal name="def&#39;vc.48" expl="assertion" proved="true">
   <proof prover="0"><result status="valid" steps="50739"/></proof>
->>>>>>> 339bffd3
   </goal>
   <goal name="def&#39;vc.49" expl="assertion" proved="true">
   <proof prover="0"><result status="valid" steps="5"/></proof>
   </goal>
-<<<<<<< HEAD
-  <goal name="def&#39;vc.49" expl="assertion" proved="true">
-  <proof prover="0"><result status="valid" steps="41200"/></proof>
-=======
   <goal name="def&#39;vc.50" expl="assertion" proved="true">
   <proof prover="0"><result status="valid" steps="61271"/></proof>
->>>>>>> 339bffd3
   </goal>
   <goal name="def&#39;vc.51" expl="assertion" proved="true">
   <proof prover="0"><result status="valid" steps="5"/></proof>
   </goal>
-<<<<<<< HEAD
-  <goal name="def&#39;vc.51" expl="assertion" proved="true">
-  <proof prover="0"><result status="valid" steps="50739"/></proof>
-=======
   <goal name="def&#39;vc.52" expl="assertion" proved="true">
   <proof prover="0"><result status="valid" steps="44866"/></proof>
->>>>>>> 339bffd3
   </goal>
   <goal name="def&#39;vc.53" expl="assertion" proved="true">
   <proof prover="0"><result status="valid" steps="5"/></proof>
   </goal>
-<<<<<<< HEAD
-  <goal name="def&#39;vc.53" expl="assertion" proved="true">
-  <proof prover="0"><result status="valid" steps="61271"/></proof>
-=======
   <goal name="def&#39;vc.54" expl="assertion" proved="true">
   <proof prover="0"><result status="valid" steps="39528"/></proof>
->>>>>>> 339bffd3
   </goal>
   <goal name="def&#39;vc.55" expl="assertion" proved="true">
   <proof prover="0"><result status="valid" steps="5"/></proof>
   </goal>
-<<<<<<< HEAD
-  <goal name="def&#39;vc.55" expl="assertion" proved="true">
-  <proof prover="0"><result status="valid" steps="44866"/></proof>
-  </goal>
-  <goal name="def&#39;vc.56" expl="assertion" proved="true">
-  <proof prover="0"><result status="valid" steps="5"/></proof>
-  </goal>
-  <goal name="def&#39;vc.57" expl="assertion" proved="true">
-  <proof prover="0"><result status="valid" steps="39528"/></proof>
-  </goal>
-  <goal name="def&#39;vc.58" expl="assertion" proved="true">
-  <proof prover="0"><result status="valid" steps="5"/></proof>
-  </goal>
-  <goal name="def&#39;vc.59" expl="assertion" proved="true">
-  <proof prover="0"><result status="valid" steps="27623"/></proof>
-  </goal>
-  <goal name="def&#39;vc.60" expl="precondition" proved="true">
-  <proof prover="0"><result status="valid" steps="5"/></proof>
-=======
   <goal name="def&#39;vc.56" expl="assertion" proved="true">
   <proof prover="0"><result status="valid" steps="27623"/></proof>
   </goal>
@@ -313,85 +214,40 @@
   </goal>
   <goal name="def&#39;vc.61" expl="assertion" proved="true">
   <proof prover="0"><result status="valid" steps="42721"/></proof>
->>>>>>> 339bffd3
   </goal>
   <goal name="def&#39;vc.62" expl="assertion" proved="true">
   <proof prover="0"><result status="valid" steps="5"/></proof>
   </goal>
-<<<<<<< HEAD
-  <goal name="def&#39;vc.62" expl="assertion" proved="true">
-  <proof prover="0"><result status="valid" steps="550766"/></proof>
-=======
   <goal name="def&#39;vc.63" expl="assertion" proved="true">
   <proof prover="0"><result status="valid" steps="81361"/></proof>
->>>>>>> 339bffd3
   </goal>
   <goal name="def&#39;vc.64" expl="assertion" proved="true">
   <proof prover="0"><result status="valid" steps="5"/></proof>
   </goal>
-<<<<<<< HEAD
-  <goal name="def&#39;vc.64" expl="assertion" proved="true">
-  <proof prover="0"><result status="valid" steps="42721"/></proof>
-=======
   <goal name="def&#39;vc.65" expl="assertion" proved="true">
   <proof prover="0"><result status="valid" steps="44371"/></proof>
->>>>>>> 339bffd3
   </goal>
   <goal name="def&#39;vc.66" expl="assertion" proved="true">
   <proof prover="0"><result status="valid" steps="5"/></proof>
   </goal>
-<<<<<<< HEAD
-  <goal name="def&#39;vc.66" expl="assertion" proved="true">
-  <proof prover="0"><result status="valid" steps="81361"/></proof>
-=======
   <goal name="def&#39;vc.67" expl="assertion" proved="true">
   <proof prover="0"><result status="valid" steps="42371"/></proof>
->>>>>>> 339bffd3
   </goal>
   <goal name="def&#39;vc.68" expl="assertion" proved="true">
   <proof prover="0"><result status="valid" steps="5"/></proof>
   </goal>
-<<<<<<< HEAD
-  <goal name="def&#39;vc.68" expl="assertion" proved="true">
-  <proof prover="0"><result status="valid" steps="44371"/></proof>
-=======
   <goal name="def&#39;vc.69" expl="assertion" proved="true">
   <proof prover="0"><result status="valid" steps="44587"/></proof>
->>>>>>> 339bffd3
   </goal>
   <goal name="def&#39;vc.70" expl="assertion" proved="true">
   <proof prover="0"><result status="valid" steps="5"/></proof>
   </goal>
-<<<<<<< HEAD
-  <goal name="def&#39;vc.70" expl="assertion" proved="true">
-  <proof prover="0"><result status="valid" steps="42371"/></proof>
-=======
   <goal name="def&#39;vc.71" expl="assertion" proved="true">
   <proof prover="0"><result status="valid" steps="45481"/></proof>
->>>>>>> 339bffd3
   </goal>
   <goal name="def&#39;vc.72" expl="assertion" proved="true">
   <proof prover="0"><result status="valid" steps="5"/></proof>
   </goal>
-<<<<<<< HEAD
-  <goal name="def&#39;vc.72" expl="assertion" proved="true">
-  <proof prover="0"><result status="valid" steps="44587"/></proof>
-  </goal>
-  <goal name="def&#39;vc.73" expl="assertion" proved="true">
-  <proof prover="0"><result status="valid" steps="5"/></proof>
-  </goal>
-  <goal name="def&#39;vc.74" expl="assertion" proved="true">
-  <proof prover="0"><result status="valid" steps="45481"/></proof>
-  </goal>
-  <goal name="def&#39;vc.75" expl="assertion" proved="true">
-  <proof prover="0"><result status="valid" steps="5"/></proof>
-  </goal>
-  <goal name="def&#39;vc.76" expl="assertion" proved="true">
-  <proof prover="0"><result status="valid" steps="31350"/></proof>
-  </goal>
-  <goal name="def&#39;vc.77" expl="precondition" proved="true">
-  <proof prover="0"><result status="valid" steps="5"/></proof>
-=======
   <goal name="def&#39;vc.73" expl="assertion" proved="true">
   <proof prover="0"><result status="valid" steps="31350"/></proof>
   </goal>
@@ -409,85 +265,40 @@
   </goal>
   <goal name="def&#39;vc.78" expl="assertion" proved="true">
   <proof prover="0"><result status="valid" steps="72477"/></proof>
->>>>>>> 339bffd3
   </goal>
   <goal name="def&#39;vc.79" expl="assertion" proved="true">
   <proof prover="0"><result status="valid" steps="5"/></proof>
   </goal>
-<<<<<<< HEAD
-  <goal name="def&#39;vc.79" expl="assertion" proved="true">
-  <proof prover="0"><result status="valid" steps="491888"/></proof>
-=======
   <goal name="def&#39;vc.80" expl="assertion" proved="true">
   <proof prover="0"><result status="valid" steps="43411"/></proof>
->>>>>>> 339bffd3
   </goal>
   <goal name="def&#39;vc.81" expl="assertion" proved="true">
   <proof prover="0"><result status="valid" steps="5"/></proof>
   </goal>
-<<<<<<< HEAD
-  <goal name="def&#39;vc.81" expl="assertion" proved="true">
-  <proof prover="0"><result status="valid" steps="72477"/></proof>
-=======
   <goal name="def&#39;vc.82" expl="assertion" proved="true">
   <proof prover="0"><result status="valid" steps="43384"/></proof>
->>>>>>> 339bffd3
   </goal>
   <goal name="def&#39;vc.83" expl="assertion" proved="true">
   <proof prover="0"><result status="valid" steps="5"/></proof>
   </goal>
-<<<<<<< HEAD
-  <goal name="def&#39;vc.83" expl="assertion" proved="true">
-  <proof prover="0"><result status="valid" steps="43411"/></proof>
-=======
   <goal name="def&#39;vc.84" expl="assertion" proved="true">
   <proof prover="0"><result status="valid" steps="51690"/></proof>
->>>>>>> 339bffd3
   </goal>
   <goal name="def&#39;vc.85" expl="assertion" proved="true">
   <proof prover="0"><result status="valid" steps="5"/></proof>
   </goal>
-<<<<<<< HEAD
-  <goal name="def&#39;vc.85" expl="assertion" proved="true">
-  <proof prover="0"><result status="valid" steps="43384"/></proof>
-=======
   <goal name="def&#39;vc.86" expl="assertion" proved="true">
   <proof prover="0"><result status="valid" steps="58741"/></proof>
->>>>>>> 339bffd3
   </goal>
   <goal name="def&#39;vc.87" expl="assertion" proved="true">
   <proof prover="0"><result status="valid" steps="5"/></proof>
   </goal>
-<<<<<<< HEAD
-  <goal name="def&#39;vc.87" expl="assertion" proved="true">
-  <proof prover="0"><result status="valid" steps="51690"/></proof>
-=======
   <goal name="def&#39;vc.88" expl="assertion" proved="true">
   <proof prover="0"><result status="valid" steps="40646"/></proof>
->>>>>>> 339bffd3
   </goal>
   <goal name="def&#39;vc.89" expl="assertion" proved="true">
   <proof prover="0"><result status="valid" steps="5"/></proof>
   </goal>
-<<<<<<< HEAD
-  <goal name="def&#39;vc.89" expl="assertion" proved="true">
-  <proof prover="0"><result status="valid" steps="58741"/></proof>
-  </goal>
-  <goal name="def&#39;vc.90" expl="assertion" proved="true">
-  <proof prover="0"><result status="valid" steps="5"/></proof>
-  </goal>
-  <goal name="def&#39;vc.91" expl="assertion" proved="true">
-  <proof prover="0"><result status="valid" steps="40646"/></proof>
-  </goal>
-  <goal name="def&#39;vc.92" expl="assertion" proved="true">
-  <proof prover="0"><result status="valid" steps="5"/></proof>
-  </goal>
-  <goal name="def&#39;vc.93" expl="assertion" proved="true">
-  <proof prover="0"><result status="valid" steps="46615"/></proof>
-  </goal>
-  <goal name="def&#39;vc.94" expl="precondition" proved="true">
-  <proof prover="0"><result status="valid" steps="5"/></proof>
-=======
   <goal name="def&#39;vc.90" expl="assertion" proved="true">
   <proof prover="0"><result status="valid" steps="46615"/></proof>
   </goal>
@@ -505,85 +316,40 @@
   </goal>
   <goal name="def&#39;vc.95" expl="assertion" proved="true">
   <proof prover="0"><result status="valid" steps="37815"/></proof>
->>>>>>> 339bffd3
   </goal>
   <goal name="def&#39;vc.96" expl="assertion" proved="true">
   <proof prover="0"><result status="valid" steps="5"/></proof>
   </goal>
-<<<<<<< HEAD
-  <goal name="def&#39;vc.96" expl="assertion" proved="true">
-  <proof prover="0"><result status="valid" steps="600477"/></proof>
-=======
   <goal name="def&#39;vc.97" expl="assertion" proved="true">
   <proof prover="0"><result status="valid" steps="31221"/></proof>
->>>>>>> 339bffd3
   </goal>
   <goal name="def&#39;vc.98" expl="assertion" proved="true">
   <proof prover="0"><result status="valid" steps="5"/></proof>
   </goal>
-<<<<<<< HEAD
-  <goal name="def&#39;vc.98" expl="assertion" proved="true">
-  <proof prover="0"><result status="valid" steps="37815"/></proof>
-=======
   <goal name="def&#39;vc.99" expl="assertion" proved="true">
   <proof prover="0"><result status="valid" steps="37806"/></proof>
->>>>>>> 339bffd3
   </goal>
   <goal name="def&#39;vc.100" expl="assertion" proved="true">
   <proof prover="0"><result status="valid" steps="5"/></proof>
   </goal>
-<<<<<<< HEAD
-  <goal name="def&#39;vc.100" expl="assertion" proved="true">
-  <proof prover="0"><result status="valid" steps="31221"/></proof>
-=======
   <goal name="def&#39;vc.101" expl="assertion" proved="true">
   <proof prover="0"><result status="valid" steps="35224"/></proof>
->>>>>>> 339bffd3
   </goal>
   <goal name="def&#39;vc.102" expl="assertion" proved="true">
   <proof prover="0"><result status="valid" steps="5"/></proof>
   </goal>
-<<<<<<< HEAD
-  <goal name="def&#39;vc.102" expl="assertion" proved="true">
-  <proof prover="0"><result status="valid" steps="37806"/></proof>
-=======
   <goal name="def&#39;vc.103" expl="assertion" proved="true">
   <proof prover="0"><result status="valid" steps="36869"/></proof>
->>>>>>> 339bffd3
   </goal>
   <goal name="def&#39;vc.104" expl="assertion" proved="true">
   <proof prover="0"><result status="valid" steps="5"/></proof>
   </goal>
-<<<<<<< HEAD
-  <goal name="def&#39;vc.104" expl="assertion" proved="true">
-  <proof prover="0"><result status="valid" steps="35224"/></proof>
-=======
   <goal name="def&#39;vc.105" expl="assertion" proved="true">
   <proof prover="0"><result status="valid" steps="40319"/></proof>
->>>>>>> 339bffd3
   </goal>
   <goal name="def&#39;vc.106" expl="assertion" proved="true">
   <proof prover="0"><result status="valid" steps="5"/></proof>
   </goal>
-<<<<<<< HEAD
-  <goal name="def&#39;vc.106" expl="assertion" proved="true">
-  <proof prover="0"><result status="valid" steps="36869"/></proof>
-  </goal>
-  <goal name="def&#39;vc.107" expl="assertion" proved="true">
-  <proof prover="0"><result status="valid" steps="5"/></proof>
-  </goal>
-  <goal name="def&#39;vc.108" expl="assertion" proved="true">
-  <proof prover="0"><result status="valid" steps="40319"/></proof>
-  </goal>
-  <goal name="def&#39;vc.109" expl="assertion" proved="true">
-  <proof prover="0"><result status="valid" steps="5"/></proof>
-  </goal>
-  <goal name="def&#39;vc.110" expl="assertion" proved="true">
-  <proof prover="0"><result status="valid" steps="38027"/></proof>
-  </goal>
-  <goal name="def&#39;vc.111" expl="precondition" proved="true">
-  <proof prover="0"><result status="valid" steps="5"/></proof>
-=======
   <goal name="def&#39;vc.107" expl="assertion" proved="true">
   <proof prover="0"><result status="valid" steps="38027"/></proof>
   </goal>
@@ -601,85 +367,40 @@
   </goal>
   <goal name="def&#39;vc.112" expl="assertion" proved="true">
   <proof prover="0"><result status="valid" steps="39444"/></proof>
->>>>>>> 339bffd3
   </goal>
   <goal name="def&#39;vc.113" expl="assertion" proved="true">
   <proof prover="0"><result status="valid" steps="5"/></proof>
   </goal>
-<<<<<<< HEAD
-  <goal name="def&#39;vc.113" expl="assertion" proved="true">
-  <proof prover="0"><result status="valid" steps="498679"/></proof>
-=======
   <goal name="def&#39;vc.114" expl="assertion" proved="true">
   <proof prover="0"><result status="valid" steps="43134"/></proof>
->>>>>>> 339bffd3
   </goal>
   <goal name="def&#39;vc.115" expl="assertion" proved="true">
   <proof prover="0"><result status="valid" steps="5"/></proof>
   </goal>
-<<<<<<< HEAD
-  <goal name="def&#39;vc.115" expl="assertion" proved="true">
-  <proof prover="0"><result status="valid" steps="39444"/></proof>
-=======
   <goal name="def&#39;vc.116" expl="assertion" proved="true">
   <proof prover="0"><result status="valid" steps="47956"/></proof>
->>>>>>> 339bffd3
   </goal>
   <goal name="def&#39;vc.117" expl="assertion" proved="true">
   <proof prover="0"><result status="valid" steps="5"/></proof>
   </goal>
-<<<<<<< HEAD
-  <goal name="def&#39;vc.117" expl="assertion" proved="true">
-  <proof prover="0"><result status="valid" steps="43134"/></proof>
-=======
   <goal name="def&#39;vc.118" expl="assertion" proved="true">
   <proof prover="0"><result status="valid" steps="49248"/></proof>
->>>>>>> 339bffd3
   </goal>
   <goal name="def&#39;vc.119" expl="assertion" proved="true">
   <proof prover="0"><result status="valid" steps="5"/></proof>
   </goal>
-<<<<<<< HEAD
-  <goal name="def&#39;vc.119" expl="assertion" proved="true">
-  <proof prover="0"><result status="valid" steps="47956"/></proof>
-=======
   <goal name="def&#39;vc.120" expl="assertion" proved="true">
   <proof prover="0"><result status="valid" steps="30060"/></proof>
->>>>>>> 339bffd3
   </goal>
   <goal name="def&#39;vc.121" expl="assertion" proved="true">
   <proof prover="0"><result status="valid" steps="5"/></proof>
   </goal>
-<<<<<<< HEAD
-  <goal name="def&#39;vc.121" expl="assertion" proved="true">
-  <proof prover="0"><result status="valid" steps="49248"/></proof>
-=======
   <goal name="def&#39;vc.122" expl="assertion" proved="true">
   <proof prover="0"><result status="valid" steps="43370"/></proof>
->>>>>>> 339bffd3
   </goal>
   <goal name="def&#39;vc.123" expl="assertion" proved="true">
   <proof prover="0"><result status="valid" steps="5"/></proof>
   </goal>
-<<<<<<< HEAD
-  <goal name="def&#39;vc.123" expl="assertion" proved="true">
-  <proof prover="0"><result status="valid" steps="30060"/></proof>
-  </goal>
-  <goal name="def&#39;vc.124" expl="assertion" proved="true">
-  <proof prover="0"><result status="valid" steps="5"/></proof>
-  </goal>
-  <goal name="def&#39;vc.125" expl="assertion" proved="true">
-  <proof prover="0"><result status="valid" steps="43370"/></proof>
-  </goal>
-  <goal name="def&#39;vc.126" expl="assertion" proved="true">
-  <proof prover="0"><result status="valid" steps="5"/></proof>
-  </goal>
-  <goal name="def&#39;vc.127" expl="assertion" proved="true">
-  <proof prover="0"><result status="valid" steps="51405"/></proof>
-  </goal>
-  <goal name="def&#39;vc.128" expl="precondition" proved="true">
-  <proof prover="0"><result status="valid" steps="5"/></proof>
-=======
   <goal name="def&#39;vc.124" expl="assertion" proved="true">
   <proof prover="0"><result status="valid" steps="51405"/></proof>
   </goal>
@@ -697,85 +418,40 @@
   </goal>
   <goal name="def&#39;vc.129" expl="assertion" proved="true">
   <proof prover="0"><result status="valid" steps="38275"/></proof>
->>>>>>> 339bffd3
   </goal>
   <goal name="def&#39;vc.130" expl="assertion" proved="true">
   <proof prover="0"><result status="valid" steps="5"/></proof>
   </goal>
-<<<<<<< HEAD
-  <goal name="def&#39;vc.130" expl="assertion" proved="true">
-  <proof prover="0"><result status="valid" steps="542134"/></proof>
-=======
   <goal name="def&#39;vc.131" expl="assertion" proved="true">
   <proof prover="0"><result status="valid" steps="39121"/></proof>
->>>>>>> 339bffd3
   </goal>
   <goal name="def&#39;vc.132" expl="assertion" proved="true">
   <proof prover="0"><result status="valid" steps="5"/></proof>
   </goal>
-<<<<<<< HEAD
-  <goal name="def&#39;vc.132" expl="assertion" proved="true">
-  <proof prover="0"><result status="valid" steps="38275"/></proof>
-=======
   <goal name="def&#39;vc.133" expl="assertion" proved="true">
   <proof prover="0"><result status="valid" steps="41384"/></proof>
->>>>>>> 339bffd3
   </goal>
   <goal name="def&#39;vc.134" expl="assertion" proved="true">
   <proof prover="0"><result status="valid" steps="5"/></proof>
   </goal>
-<<<<<<< HEAD
-  <goal name="def&#39;vc.134" expl="assertion" proved="true">
-  <proof prover="0"><result status="valid" steps="39121"/></proof>
-=======
   <goal name="def&#39;vc.135" expl="assertion" proved="true">
   <proof prover="0"><result status="valid" steps="35798"/></proof>
->>>>>>> 339bffd3
   </goal>
   <goal name="def&#39;vc.136" expl="assertion" proved="true">
   <proof prover="0"><result status="valid" steps="5"/></proof>
   </goal>
-<<<<<<< HEAD
-  <goal name="def&#39;vc.136" expl="assertion" proved="true">
-  <proof prover="0"><result status="valid" steps="41384"/></proof>
-=======
   <goal name="def&#39;vc.137" expl="assertion" proved="true">
   <proof prover="0"><result status="valid" steps="31903"/></proof>
->>>>>>> 339bffd3
   </goal>
   <goal name="def&#39;vc.138" expl="assertion" proved="true">
   <proof prover="0"><result status="valid" steps="5"/></proof>
   </goal>
-<<<<<<< HEAD
-  <goal name="def&#39;vc.138" expl="assertion" proved="true">
-  <proof prover="0"><result status="valid" steps="35798"/></proof>
-=======
   <goal name="def&#39;vc.139" expl="assertion" proved="true">
   <proof prover="0"><result status="valid" steps="52530"/></proof>
->>>>>>> 339bffd3
   </goal>
   <goal name="def&#39;vc.140" expl="assertion" proved="true">
   <proof prover="0"><result status="valid" steps="5"/></proof>
   </goal>
-<<<<<<< HEAD
-  <goal name="def&#39;vc.140" expl="assertion" proved="true">
-  <proof prover="0"><result status="valid" steps="31903"/></proof>
-  </goal>
-  <goal name="def&#39;vc.141" expl="assertion" proved="true">
-  <proof prover="0"><result status="valid" steps="5"/></proof>
-  </goal>
-  <goal name="def&#39;vc.142" expl="assertion" proved="true">
-  <proof prover="0"><result status="valid" steps="52530"/></proof>
-  </goal>
-  <goal name="def&#39;vc.143" expl="assertion" proved="true">
-  <proof prover="0"><result status="valid" steps="5"/></proof>
-  </goal>
-  <goal name="def&#39;vc.144" expl="assertion" proved="true">
-  <proof prover="0"><result status="valid" steps="40216"/></proof>
-  </goal>
-  <goal name="def&#39;vc.145" expl="precondition" proved="true">
-  <proof prover="0"><result status="valid" steps="5"/></proof>
-=======
   <goal name="def&#39;vc.141" expl="assertion" proved="true">
   <proof prover="0"><result status="valid" steps="40216"/></proof>
   </goal>
@@ -793,89 +469,54 @@
   </goal>
   <goal name="def&#39;vc.146" expl="assertion" proved="true">
   <proof prover="0"><result status="valid" steps="42782"/></proof>
->>>>>>> 339bffd3
   </goal>
   <goal name="def&#39;vc.147" expl="assertion" proved="true">
   <proof prover="0"><result status="valid" steps="5"/></proof>
   </goal>
-<<<<<<< HEAD
-  <goal name="def&#39;vc.147" expl="assertion" proved="true">
-  <proof prover="0"><result status="valid" steps="582797"/></proof>
-=======
   <goal name="def&#39;vc.148" expl="assertion" proved="true">
   <proof prover="0"><result status="valid" steps="55212"/></proof>
->>>>>>> 339bffd3
   </goal>
   <goal name="def&#39;vc.149" expl="assertion" proved="true">
   <proof prover="0"><result status="valid" steps="5"/></proof>
   </goal>
-<<<<<<< HEAD
-  <goal name="def&#39;vc.149" expl="assertion" proved="true">
-  <proof prover="0"><result status="valid" steps="42782"/></proof>
-=======
   <goal name="def&#39;vc.150" expl="assertion" proved="true">
   <proof prover="0"><result status="valid" steps="49020"/></proof>
->>>>>>> 339bffd3
   </goal>
   <goal name="def&#39;vc.151" expl="assertion" proved="true">
   <proof prover="0"><result status="valid" steps="5"/></proof>
   </goal>
-<<<<<<< HEAD
-  <goal name="def&#39;vc.151" expl="assertion" proved="true">
-  <proof prover="0"><result status="valid" steps="55212"/></proof>
-=======
   <goal name="def&#39;vc.152" expl="assertion" proved="true">
   <proof prover="0"><result status="valid" steps="73435"/></proof>
->>>>>>> 339bffd3
   </goal>
   <goal name="def&#39;vc.153" expl="assertion" proved="true">
   <proof prover="0"><result status="valid" steps="5"/></proof>
   </goal>
-<<<<<<< HEAD
-  <goal name="def&#39;vc.153" expl="assertion" proved="true">
-  <proof prover="0"><result status="valid" steps="49020"/></proof>
-=======
   <goal name="def&#39;vc.154" expl="assertion" proved="true">
   <proof prover="0"><result status="valid" steps="80299"/></proof>
->>>>>>> 339bffd3
   </goal>
   <goal name="def&#39;vc.155" expl="assertion" proved="true">
   <proof prover="0"><result status="valid" steps="5"/></proof>
   </goal>
-<<<<<<< HEAD
-  <goal name="def&#39;vc.155" expl="assertion" proved="true">
-  <proof prover="0"><result status="valid" steps="73435"/></proof>
-=======
   <goal name="def&#39;vc.156" expl="assertion" proved="true">
   <proof prover="0"><result status="valid" steps="45498"/></proof>
->>>>>>> 339bffd3
   </goal>
   <goal name="def&#39;vc.157" expl="assertion" proved="true">
   <proof prover="0"><result status="valid" steps="5"/></proof>
   </goal>
-<<<<<<< HEAD
-  <goal name="def&#39;vc.157" expl="assertion" proved="true">
-  <proof prover="0"><result status="valid" steps="80299"/></proof>
-  </goal>
-  <goal name="def&#39;vc.158" expl="assertion" proved="true">
-  <proof prover="0"><result status="valid" steps="5"/></proof>
-  </goal>
-  <goal name="def&#39;vc.159" expl="assertion" proved="true">
-  <proof prover="0"><result status="valid" steps="45498"/></proof>
-=======
   <goal name="def&#39;vc.158" expl="assertion" proved="true">
   <proof prover="0"><result status="valid" steps="56164"/></proof>
   </goal>
   <goal name="def&#39;vc.159" expl="postcondition" proved="true">
   <transf name="trivial_true" proved="true" >
   </transf>
->>>>>>> 339bffd3
-  </goal>
-  <goal name="def&#39;vc.160" expl="assertion" proved="true">
-  <proof prover="0"><result status="valid" steps="5"/></proof>
-  </goal>
-  <goal name="def&#39;vc.161" expl="assertion" proved="true">
-  <proof prover="0"><result status="valid" steps="56164"/></proof>
+  </goal>
+  <goal name="def&#39;vc.160" expl="postcondition" proved="true">
+  <transf name="trivial_true" proved="true" >
+  </transf>
+  </goal>
+  <goal name="def&#39;vc.161" expl="postcondition" proved="true">
+  <transf name="trivial_true" proved="true" >
+  </transf>
   </goal>
   <goal name="def&#39;vc.162" expl="postcondition" proved="true">
   <transf name="trivial_true" proved="true" >
@@ -909,7 +550,7 @@
   <transf name="trivial_true" proved="true" >
   </transf>
   </goal>
-  <goal name="def&#39;vc.170" expl="precondition" proved="true">
+  <goal name="def&#39;vc.170" expl="postcondition" proved="true">
   <transf name="trivial_true" proved="true" >
   </transf>
   </goal>
@@ -954,29 +595,6 @@
   </transf>
   </goal>
   <goal name="def&#39;vc.181" expl="postcondition" proved="true">
-<<<<<<< HEAD
-  <transf name="trivial_true" proved="true" >
-  </transf>
-  </goal>
-  <goal name="def&#39;vc.182" expl="postcondition" proved="true">
-  <transf name="trivial_true" proved="true" >
-  </transf>
-  </goal>
-  <goal name="def&#39;vc.183" expl="postcondition" proved="true">
-  <transf name="trivial_true" proved="true" >
-  </transf>
-  </goal>
-  <goal name="def&#39;vc.184" expl="postcondition" proved="true">
-  <proof prover="0"><result status="valid" steps="2679"/></proof>
-  </goal>
-  <goal name="def&#39;vc.185" expl="postcondition" proved="true">
-  <proof prover="0"><result status="valid" steps="2053"/></proof>
-  </goal>
-  <goal name="def&#39;vc.186" expl="postcondition" proved="true">
-  <proof prover="0"><result status="valid" steps="2056"/></proof>
-  </goal>
-  <goal name="def&#39;vc.187" expl="postcondition" proved="true">
-=======
   <proof prover="0"><result status="valid" steps="2679"/></proof>
   </goal>
   <goal name="def&#39;vc.182" expl="postcondition" proved="true">
@@ -986,7 +604,6 @@
   <proof prover="0"><result status="valid" steps="2056"/></proof>
   </goal>
   <goal name="def&#39;vc.184" expl="postcondition" proved="true">
->>>>>>> 339bffd3
   <proof prover="0"><result status="valid" steps="2053"/></proof>
   </goal>
  </transf>
