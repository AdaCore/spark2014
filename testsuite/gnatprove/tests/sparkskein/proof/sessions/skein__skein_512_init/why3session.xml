--- conflicted
+++ resolved
@@ -57,7 +57,7 @@
   <transf name="trivial_true" proved="true" >
   </transf>
   </goal>
-  <goal name="def&#39;vc.12" expl="postcondition" proved="true">
+  <goal name="def&#39;vc.12" expl="precondition" proved="true">
   <transf name="trivial_true" proved="true" >
   </transf>
   </goal>
@@ -73,36 +73,6 @@
   <transf name="trivial_true" proved="true" >
   </transf>
   </goal>
-<<<<<<< HEAD
-  <goal name="def&#39;vc.16" expl="postcondition" proved="true">
-  <transf name="trivial_true" proved="true" >
-  </transf>
-  </goal>
-  <goal name="def&#39;vc.17" expl="precondition" proved="true">
-  <transf name="trivial_true" proved="true" >
-  </transf>
-  </goal>
-  <goal name="def&#39;vc.18" expl="assertion" proved="true">
-  <proof prover="0"><result status="valid" steps="1401"/></proof>
-  </goal>
-  <goal name="def&#39;vc.19" expl="assertion" proved="true">
-  <proof prover="0"><result status="valid" steps="5"/></proof>
-  </goal>
-  <goal name="def&#39;vc.20" expl="precondition" proved="true">
-  <proof prover="0"><result status="valid" steps="706"/></proof>
-  </goal>
-  <goal name="def&#39;vc.21" expl="precondition" proved="true">
-  <proof prover="0"><result status="valid" steps="63"/></proof>
-  </goal>
-  <goal name="def&#39;vc.22" expl="precondition" proved="true">
-  <proof prover="0"><result status="valid" steps="986"/></proof>
-  </goal>
-  <goal name="def&#39;vc.23" expl="precondition" proved="true">
-  <proof prover="0"><result status="valid" steps="1395"/></proof>
-  </goal>
-  <goal name="def&#39;vc.24" expl="precondition" proved="true">
-  <proof prover="0"><result status="valid" steps="1422"/></proof>
-=======
   <goal name="def&#39;vc.16" expl="precondition" proved="true">
   <transf name="trivial_true" proved="true" >
   </transf>
@@ -124,19 +94,20 @@
   </goal>
   <goal name="def&#39;vc.22" expl="precondition" proved="true">
   <proof prover="0"><result status="valid" steps="1395"/></proof>
->>>>>>> 339bffd3
   </goal>
-  <goal name="def&#39;vc.25" expl="precondition" proved="true">
+  <goal name="def&#39;vc.23" expl="precondition" proved="true">
   <proof prover="0"><result status="valid" steps="1422"/></proof>
   </goal>
-<<<<<<< HEAD
+  <goal name="def&#39;vc.24" expl="precondition" proved="true">
+  <proof prover="0"><result status="valid" steps="1422"/></proof>
+  </goal>
+  <goal name="def&#39;vc.25" expl="postcondition" proved="true">
+  <transf name="trivial_true" proved="true" >
+  </transf>
+  </goal>
   <goal name="def&#39;vc.26" expl="postcondition" proved="true">
   <transf name="trivial_true" proved="true" >
   </transf>
-=======
-  <goal name="def&#39;vc.24" expl="precondition" proved="true">
-  <proof prover="0"><result status="valid" steps="1422"/></proof>
->>>>>>> 339bffd3
   </goal>
   <goal name="def&#39;vc.27" expl="postcondition" proved="true">
   <transf name="trivial_true" proved="true" >
@@ -158,50 +129,14 @@
   <transf name="trivial_true" proved="true" >
   </transf>
   </goal>
-<<<<<<< HEAD
-  <goal name="def&#39;vc.32" expl="postcondition" proved="true">
+  <goal name="def&#39;vc.32" expl="precondition" proved="true">
   <transf name="trivial_true" proved="true" >
   </transf>
   </goal>
   <goal name="def&#39;vc.33" expl="precondition" proved="true">
-=======
-  <goal name="def&#39;vc.30" expl="postcondition" proved="true">
   <transf name="trivial_true" proved="true" >
   </transf>
   </goal>
-  <goal name="def&#39;vc.31" expl="postcondition" proved="true">
->>>>>>> 339bffd3
-  <transf name="trivial_true" proved="true" >
-  </transf>
-  </goal>
-  <goal name="def&#39;vc.34" expl="precondition" proved="true">
-  <transf name="trivial_true" proved="true" >
-  </transf>
-  </goal>
-  <goal name="def&#39;vc.35" expl="precondition" proved="true">
-  <transf name="trivial_true" proved="true" >
-  </transf>
-  </goal>
-<<<<<<< HEAD
-  <goal name="def&#39;vc.36" expl="precondition" proved="true">
-  <transf name="trivial_true" proved="true" >
-  </transf>
-  </goal>
-  <goal name="def&#39;vc.37" expl="postcondition" proved="true">
-  <transf name="trivial_true" proved="true" >
-  </transf>
-  </goal>
-  <goal name="def&#39;vc.38" expl="postcondition" proved="true">
-  <proof prover="0"><result status="valid" steps="1993"/></proof>
-  </goal>
-  <goal name="def&#39;vc.39" expl="postcondition" proved="true">
-  <proof prover="0"><result status="valid" steps="1697"/></proof>
-  </goal>
-  <goal name="def&#39;vc.40" expl="postcondition" proved="true">
-  <proof prover="0"><result status="valid" steps="1611"/></proof>
-  </goal>
-  <goal name="def&#39;vc.41" expl="postcondition" proved="true">
-=======
   <goal name="def&#39;vc.34" expl="precondition" proved="true">
   <transf name="trivial_true" proved="true" >
   </transf>
@@ -224,7 +159,6 @@
   <proof prover="0"><result status="valid" steps="1611"/></proof>
   </goal>
   <goal name="def&#39;vc.40" expl="postcondition" proved="true">
->>>>>>> 339bffd3
   <proof prover="0"><result status="valid" steps="1556"/></proof>
   </goal>
  </transf>
